--- conflicted
+++ resolved
@@ -2,14 +2,8 @@
 NUGET
   remote: https://nuget.org/api/v2
   specs:
-<<<<<<< HEAD
-    CommonServiceLocator (1.3.0) - framework: monoandroid, winv4.5
-    FAKE (4.0.2)
-    FSharp.Compiler.Service (1.4.0.1)
-=======
     FAKE (4.3.4)
     FSharp.Compiler.Service (0.0.87)
->>>>>>> e54deaf2
     FSharp.Formatting (2.10.0)
       FSharp.Compiler.Service (>= 0.0.87)
       FSharpVSPowerTools.Core (1.8.0)
@@ -35,57 +29,27 @@
   remote: https://nuget.org/api/v2
   specs:
     Microsoft.AspNet.Razor (3.2.3)
-    Microsoft.CodeAnalysis (1.0.0)
-      Microsoft.CodeAnalysis.CSharp.Workspaces (1.0.0)
-      Microsoft.CodeAnalysis.VisualBasic.Workspaces (1.0.0)
-    Microsoft.CodeAnalysis.Analyzers (1.0.0)
-    Microsoft.CodeAnalysis.Common (1.0.0)
-      Microsoft.CodeAnalysis.Analyzers (1.0.0)
-      System.Collections.Immutable (>= 1.1.36)
-      System.Reflection.Metadata (>= 1.0.21)
-    Microsoft.CodeAnalysis.CSharp (1.0.0)
-      Microsoft.CodeAnalysis.Common (1.0.0)
-    Microsoft.CodeAnalysis.CSharp.Workspaces (1.0.0)
-      Microsoft.CodeAnalysis.CSharp (1.0.0)
-      Microsoft.CodeAnalysis.Workspaces.Common (1.0.0)
-    Microsoft.CodeAnalysis.VisualBasic (1.0.0)
-      Microsoft.CodeAnalysis.Common (>= 1.0.0)
-    Microsoft.CodeAnalysis.VisualBasic.Workspaces (1.0.0)
-      Microsoft.CodeAnalysis.VisualBasic (1.0.0)
-      Microsoft.CodeAnalysis.Workspaces.Common (1.0.0)
-    Microsoft.CodeAnalysis.Workspaces.Common (1.0.0)
-      Microsoft.CodeAnalysis.Common (1.0.0)
+    Microsoft.CodeAnalysis (1.0.0-rc2)
+      Microsoft.CodeAnalysis.CSharp.Workspaces (1.0.0-rc2)
+      Microsoft.CodeAnalysis.VisualBasic.Workspaces (1.0.0-rc2)
+    Microsoft.CodeAnalysis.Analyzers (1.0.0-rc2)
+    Microsoft.CodeAnalysis.Common (1.0.0-rc2)
+      Microsoft.CodeAnalysis.Analyzers (1.0.0-rc2)
+      System.Collections.Immutable (1.1.33-beta)
+      System.Reflection.Metadata (1.0.18-beta)
+    Microsoft.CodeAnalysis.CSharp (1.0.0-rc2)
+      Microsoft.CodeAnalysis.Common (1.0.0-rc2)
+    Microsoft.CodeAnalysis.CSharp.Workspaces (1.0.0-rc2)
+      Microsoft.CodeAnalysis.CSharp (1.0.0-rc2)
+      Microsoft.CodeAnalysis.Workspaces.Common (1.0.0-rc2)
+    Microsoft.CodeAnalysis.VisualBasic (1.0.0-rc2)
+      Microsoft.CodeAnalysis.Common (>= 1.0.0-rc2)
+    Microsoft.CodeAnalysis.VisualBasic.Workspaces (1.0.0-rc2)
+      Microsoft.CodeAnalysis.VisualBasic (1.0.0-rc2)
+      Microsoft.CodeAnalysis.Workspaces.Common (1.0.0-rc2)
+    Microsoft.CodeAnalysis.Workspaces.Common (1.0.0-rc2)
+      Microsoft.CodeAnalysis.Common (1.0.0-rc2)
       Microsoft.Composition (>= 1.0.27)
-<<<<<<< HEAD
-    Microsoft.Composition (1.0.30)
-    Moq (4.2.1507.118)
-    NuGet.CommandLine (2.8.6)
-    NUnit (2.6.4)
-    NUnit.Runners (2.6.4)
-    System.Collections (4.0.10)
-      System.Diagnostics.Debug (>= 4.0.0) - framework: dnxcore50
-      System.Resources.ResourceManager (>= 4.0.0) - framework: dnxcore50
-      System.Runtime (>= 4.0.0)
-      System.Runtime (>= 4.0.20) - framework: dnxcore50
-      System.Runtime.Extensions (>= 4.0.0) - framework: dnxcore50
-      System.Threading (>= 4.0.0) - framework: dnxcore50
-    System.Collections.Immutable (1.1.37)
-      System.Collections (>= 4.0.0)
-      System.Diagnostics.Debug (>= 4.0.0)
-      System.Globalization (>= 4.0.0)
-      System.Linq (>= 4.0.0)
-      System.Resources.ResourceManager (>= 4.0.0)
-      System.Runtime (>= 4.0.0)
-      System.Runtime.Extensions (>= 4.0.0)
-      System.Threading (>= 4.0.0)
-    System.Diagnostics.Contracts (4.0.0) - framework: dnxcore50
-      System.Runtime (>= 4.0.0)
-    System.Diagnostics.Debug (4.0.10)
-      System.Runtime (>= 4.0.0)
-    System.Globalization (4.0.10)
-      System.Runtime (>= 4.0.0)
-    System.IO (4.0.10)
-=======
     Microsoft.Composition (1.0.27)
     System.Collections.Immutable (1.1.33-beta)
     System.Reflection.Metadata (1.0.18-beta)
@@ -147,7 +111,6 @@
     System.Globalization (4.0.0) - framework: dnxcore50
       System.Runtime (>= 4.0.0)
     System.IO (4.0.11-beta-23225) - framework: dnxcore50
->>>>>>> e54deaf2
       System.Globalization (>= 4.0.0) - framework: dnxcore50
       System.Runtime (>= 4.0.20)
       System.Text.Encoding (>= 4.0.0)
@@ -155,9 +118,6 @@
       System.Text.Encoding.Extensions (>= 4.0.0) - framework: dnxcore50
       System.Threading (>= 4.0.0) - framework: dnxcore50
       System.Threading.Tasks (>= 4.0.0)
-<<<<<<< HEAD
-    System.Linq (4.0.0)
-=======
     System.IO.FileSystem (4.0.1-beta-23225) - framework: dnxcore50
       System.Collections (>= 4.0.10) - framework: dnxcore50
       System.Diagnostics.Debug (>= 4.0.10) - framework: dnxcore50
@@ -181,59 +141,12 @@
     System.IO.FileSystem.Primitives (4.0.0)
       System.Runtime (>= 4.0.20)
     System.Linq (4.0.1-beta-23225) - framework: dnxcore50
->>>>>>> e54deaf2
       System.Collections (>= 4.0.10)
       System.Diagnostics.Debug (>= 4.0.10)
       System.Resources.ResourceManager (>= 4.0.0)
       System.Runtime (>= 4.0.20)
       System.Runtime.Extensions (>= 4.0.10)
     System.Private.Uri (4.0.0) - framework: dnxcore50
-<<<<<<< HEAD
-    System.Reflection (4.0.10)
-      System.IO (>= 4.0.0)
-      System.Reflection.Primitives (>= 4.0.0)
-      System.Runtime (>= 4.0.20)
-    System.Reflection.Extensions (4.0.0)
-      System.Diagnostics.Debug (>= 4.0.10) - framework: dnxcore50
-      System.Reflection (>= 4.0.0)
-      System.Reflection (>= 4.0.10) - framework: dnxcore50
-      System.Reflection.Primitives (>= 4.0.0) - framework: dnxcore50
-      System.Reflection.TypeExtensions (>= 4.0.0) - framework: dnxcore50
-      System.Resources.ResourceManager (>= 4.0.0) - framework: dnxcore50
-      System.Runtime (>= 4.0.0)
-      System.Runtime (>= 4.0.20) - framework: dnxcore50
-      System.Runtime.Extensions (>= 4.0.10) - framework: dnxcore50
-    System.Reflection.Metadata (1.0.22)
-      System.Collections (>= 4.0.0)
-      System.Collections.Immutable (>= 1.1.37)
-      System.Diagnostics.Debug (>= 4.0.0)
-      System.IO (>= 4.0.0)
-      System.Reflection (>= 4.0.0)
-      System.Reflection.Extensions (>= 4.0.0)
-      System.Reflection.Primitives (>= 4.0.0)
-      System.Resources.ResourceManager (>= 4.0.0)
-      System.Runtime (>= 4.0.0)
-      System.Runtime.Extensions (>= 4.0.0)
-      System.Runtime.InteropServices (>= 4.0.0)
-      System.Text.Encoding (>= 4.0.0)
-      System.Text.Encoding.Extensions (>= 4.0.0)
-      System.Threading (>= 4.0.0)
-    System.Reflection.Primitives (4.0.0)
-      System.Runtime (>= 4.0.0)
-      System.Threading (>= 4.0.0) - framework: dnxcore50
-    System.Reflection.TypeExtensions (4.0.0) - framework: dnxcore50
-      System.Diagnostics.Contracts (>= 4.0.0) - framework: dnxcore50
-      System.Diagnostics.Debug (>= 4.0.10) - framework: dnxcore50
-      System.Linq (>= 4.0.0) - framework: dnxcore50
-      System.Reflection (>= 4.0.0)
-      System.Reflection (>= 4.0.10) - framework: dnxcore50
-      System.Reflection.Primitives (>= 4.0.0) - framework: dnxcore50
-      System.Resources.ResourceManager (>= 4.0.0) - framework: dnxcore50
-      System.Runtime (>= 4.0.0)
-      System.Runtime (>= 4.0.20) - framework: dnxcore50
-      System.Runtime.Extensions (>= 4.0.10) - framework: dnxcore50
-    System.Resources.ResourceManager (4.0.0)
-=======
     System.Reflection (4.1.0-beta-23225) - framework: dnxcore50
       System.IO (>= 4.0.0)
       System.Reflection.Primitives (>= 4.0.0)
@@ -244,21 +157,11 @@
       System.Runtime (>= 4.0.0)
       System.Threading (>= 4.0.0) - framework: dnxcore50
     System.Resources.ResourceManager (4.0.1-beta-23225) - framework: dnxcore50
->>>>>>> e54deaf2
       System.Globalization (>= 4.0.0)
       System.Reflection (>= 4.0.0)
       System.Reflection (>= 4.0.10) - framework: dnxcore50
       System.Runtime (>= 4.0.0)
       System.Runtime (>= 4.0.20) - framework: dnxcore50
-<<<<<<< HEAD
-    System.Runtime (4.0.20) - framework: dnxcore50
-      System.Private.Uri (>= 4.0.0) - framework: dnxcore50
-    System.Runtime.Extensions (4.0.10)
-      System.Runtime (>= 4.0.20)
-    System.Runtime.Handles (4.0.0)
-      System.Runtime (>= 4.0.0)
-    System.Runtime.InteropServices (4.0.20)
-=======
     System.Runtime (4.0.20)
       System.Private.Uri (>= 4.0.0) - framework: dnxcore50
     System.Runtime.Extensions (4.0.11-beta-23225) - framework: dnxcore50
@@ -266,14 +169,10 @@
     System.Runtime.Handles (4.0.0)
       System.Runtime (>= 4.0.0)
     System.Runtime.InteropServices (4.0.20) - framework: dnxcore50
->>>>>>> e54deaf2
       System.Reflection (>= 4.0.0)
       System.Reflection.Primitives (>= 4.0.0)
       System.Runtime (>= 4.0.0)
       System.Runtime.Handles (>= 4.0.0)
-<<<<<<< HEAD
-    System.Text.Encoding (4.0.10)
-=======
     System.Runtime.WindowsRuntime (4.0.0) - framework: dnxcore50
       System.IO (>= 4.0.0)
       System.Runtime (>= 4.0.0)
@@ -329,24 +228,10 @@
       System.Runtime (>= 4.0.20) - framework: dnxcore50
       System.Threading.Tasks (>= 4.0.0)
     System.Text.Encoding (4.0.10) - framework: dnxcore50
->>>>>>> e54deaf2
       System.Runtime (>= 4.0.0)
     System.Text.Encoding.Extensions (4.0.10) - framework: dnxcore50
       System.Runtime (>= 4.0.0)
       System.Text.Encoding (>= 4.0.10)
-<<<<<<< HEAD
-    System.Threading (4.0.10)
-      System.Runtime (>= 4.0.0)
-      System.Threading.Tasks (>= 4.0.0)
-    System.Threading.Tasks (4.0.10)
-      System.Runtime (>= 4.0.0)
-    Unity (3.5.1404)
-      CommonServiceLocator (>= 1.2.0) - framework: monoandroid, winv4.5
-    Yaaf.AdvancedBuilding (0.8.0)
-      FAKE (4.0.2)
-      FSharp.Formatting (2.10.0)
-      FSharpVSPowerTools.Core (1.8.0)
-=======
     System.Threading (4.0.11-beta-23225) - framework: dnxcore50
       System.Runtime (>= 4.0.0)
       System.Threading.Tasks (>= 4.0.0)
@@ -372,5 +257,4 @@
     NUnit (2.6.4)
     NUnit.Runners (2.6.4)
     Unity (3.5.1404)
-      CommonServiceLocator (>= 1.2.0) - framework: monoandroid, winv4.5
->>>>>>> e54deaf2
+      CommonServiceLocator (>= 1.2.0) - framework: monoandroid, winv4.5