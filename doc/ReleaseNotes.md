﻿### 3.10.0 / 4.5.0-rc1

 * (NEW) Add a simple way to create typed, runnable templates, thanks ocoanet (https://github.com/Antaris/RazorEngine/pull/431)
<<<<<<< HEAD
 * (NEW) Adding in temporary file path configuration, thanks brentonlamar (https://github.com/Antaris/RazorEngine/pull/400)
=======
 * (DOCS) Fix typo in README.md, thanks a510 (https://github.com/Antaris/RazorEngine/pull/435)
 * (ENHANCEMENT) Add FullName to Exception when Assembly is not found, thanks zamojski (https://github.com/Antaris/RazorEngine/pull/448)
 * (BUGFIX) Fix RazorDynamicObject dispose automatically created RazorDynamicObjects, thanks campersau (https://github.com/Antaris/RazorEngine/pull/438)
 * (BUILD) Updates NUnit to 3.6.1, thanks conniey (https://github.com/Antaris/RazorEngine/pull/465)
>>>>>>> 7d02297e

### 3.9.3 / 4.4.3-rc1

 * (NEW) Added Support for .vbhtml files in ResolvePathTemplateManager, thanks AnderssonPeter (https://github.com/Antaris/RazorEngine/pull/426)

<<<<<<< HEAD
 ### 3.9.2 / 4.4.2-rc1
=======
### 3.9.2 / 4.4.2-rc1
>>>>>>> 7d02297e

 * (PACKAGING) Fix version constraint, thanks campersau (https://github.com/Antaris/RazorEngine/pull/429)

### 3.9.1 / 4.4.1-rc1

 * (BUGFIX) dispose ReaderWriterLockSlim lock in ReferencesListForDynamicAssemblyResolution, thanks campersau (https://github.com/Antaris/RazorEngine/pull/411)
 * (DOCS) update copyright year, thanks campersau (https://github.com/Antaris/RazorEngine/pull/412)
 * (DOCS) Update template.cshtml, thanks (https://github.com/Antaris/RazorEngine/pull/413)
 
### 3.9.0 / 4.4.0-rc1

 * Fix memory leak in CompilerServiceBase by removing event handler in dispose, thanks campersau (https://github.com/Antaris/RazorEngine/pull/388)
 * support AspNetCore.Razor 1.0.0, thanks campersau (https://github.com/Antaris/RazorEngine/pull/402)
 
### 3.8.2 / 4.3.2-beta1

 * support models which implement ISerializable with IsolatedRazorEngineService (https://github.com/Antaris/RazorEngine/pull/376)
 * fix vb.net generic type parameter list (https://github.com/Antaris/RazorEngine/pull/375)
 * Added documentation for EmbeddedResourceTemplateManager (https://github.com/Antaris/RazorEngine/pull/374)

### 3.8.1 / 4.3.1-beta1

 * Added EmbeddedResource Template Manager (https://github.com/Antaris/RazorEngine/pull/371)
 * (breaking) Renamed optional isRequired parameter of RenderSection method to required (https://github.com/Antaris/RazorEngine/pull/372)
 * Use file modification time to check if cached template is valid (https://github.com/Antaris/RazorEngine/pull/353)
   Contains InvalidatingByModifiedTimeCachingProvider and ResolvePathCheckModifiedTimeTemplateManager.

### 3.8.0 / 4.3.0-beta1

 * See 3.8.1. Rereleased as a change was missing in the release notes.

### 3.7.7 / 4.2.7-beta1

 * Fixed bug, thanks @Greooo (https://github.com/Antaris/RazorEngine/issues/244#issuecomment-173322177)

### 3.7.6 / 4.2.6-beta1

 * Fix https://github.com/Antaris/RazorEngine/pull/348

### 3.7.5 / 4.2.5-beta1

 * Fix https://github.com/Antaris/RazorEngine/issues/275
 * Fix https://github.com/Antaris/RazorEngine/issues/343

### 3.7.4 / 4.2.4-beta1

 * make implementation thread-safe, fixes #325 and #331. https://github.com/Antaris/RazorEngine/pull/339
 * add documentation for partial templates and layouts (https://github.com/Antaris/RazorEngine/issues/338)
 * fix a serialization bug when using the isolation API on mono for current versions (NOTE: this version is no longer compatible with older mono versions in isolation scenarios, because an older workaround was removed).

### 3.7.3 / 4.2.3-beta1

 * Template Run performance optimizations (https://github.com/Antaris/RazorEngine/pull/328)
 * Update to Razor4-beta7 (https://github.com/Antaris/RazorEngine/pull/319)

### 3.7.2 / 4.2.2-beta1

 * Validate and safe-copy the configuration. Changing the configuration after creating a RazorEngineService instance is not (and was never) supported.

### 3.7.1 / 4.2.1-beta1

 * Validate and safe-copy the configuration. Changing the configuration after creating a RazorEngineService instance is not (and was never) supported.

### 3.7.1-beta1 / 4.2.0-beta3

 * Build version 4 against Mircrosoft.AspNet.Razor 4.

### 3.7.0 / 4.2.0-beta2

 * add InvalidatingCachingProvider, ResolvePathTemplateManager and WatchingResolvePathTemplateManager, fixes https://github.com/Antaris/RazorEngine/issues/250
 * Switched to Apache 2: https://github.com/Antaris/RazorEngine/issues/190
 * Missing feature (compared to 3.6): Configuration fallback to XML.

### 3.6.6 / 4.1.6-beta1
* Another attempt to fix https://github.com/Antaris/RazorEngine/issues/267

### 3.6.5 / 4.1.5-beta1
* Fix https://github.com/Antaris/RazorEngine/issues/267

### 3.6.4 / 4.1.4-beta1
* Use /nostdlib when we find a mscorlib (improves mono support)
* Added `DisableTempFileLocking` to load assemblies in memory (to prevent temp file locking), 
  this is only recommended in a very limited amount of scenarios.
  Please be aware of the consequences before using it.
  Please read https://github.com/Antaris/RazorEngine/issues/244 for details.
  Note that this can introduce memory leaks to your application.

### 3.6.3 / 4.1.3-beta2
* Cleanup temporary files when RazorEngine is not used in the default AppDomain
* Write to stderr when cleanup is not successful.
* Add an API to change the temporary directory (by subclassing CompilerService)
* Fix https://github.com/Antaris/RazorEngine/issues/253

### 3.6.3-beta2
* Fix some race conditions in cleanup.
* Fix https://github.com/Antaris/RazorEngine/issues/253

### 3.6.3-beta1 / 4.1.3-beta1
* Cleanup temporary files when RazorEngine is not used in the default AppDomain
* Add an API to change the temporary directory (by subclassing CompilerService)

### 3.6.2 / 4.1.2-beta1
* Add support for escaping the dynamic wrapper in certain situations
  - Implicit or explicit casts
  - By using `RazorEngine.Compilation.RazorDynamicObject.Unwrap(Model.ToUnwrap)`
* Wrapper now supports binary and unary operations (thanks devteamexpress): https://github.com/Antaris/RazorEngine/issues/248

### 3.6.1 / 4.1.1-beta1
* Add support for nested model types as well
* Fix a bug with non-generic nested template base classes.

### 3.6.0 / 4.1.0-beta1
* ICodeInspector API is now obsolete (it has been removed in 4.0.0).
* Nested classes can now be used as template-base-class.
* ViewBag data can now be used in overwritten SetModel calls
  Viewbag is set like the model on template creation (not in the ExecuteContext)
  This leads to some minor breaking changes
  - Creating a ExecuteContext with a non-null viewbag throws a NotSupportedException (obsolete API)
  - added a DynamicViewBag parameter to IInternalTemplateService.Resolve (you should not need to use that API)
  - ITemplate.SetModel has changed to ITemplate.SetData (you are not affected if you use TemplateBase or TemplateBase<T> as base class, which is recommended)
  
These changes are strictly speaking breaking, but they shouldn't practically affect anyone.
Watch out for new Obsolete warnings and fix them.

### 3.5.3 / 4.0.3-beta1
* Fixed a SecurityException when the template is broken.
* RazorEngine is now compatible with ImpromptuInterface (thanks kipwilliams).

### 3.5.2 / 4.0.2-beta1
* If you use assemblies in your template which are not referenced in your hosting code 
  RazorEngine will load them for you automatically if they are required.
  See https://github.com/Antaris/RazorEngine/issues/218 for details.

### 3.5.1 / 4.0.1-beta1
* Fixed https://github.com/Antaris/RazorEngine/issues/217

### 3.5.0 / 4.0.0-beta2
* documentation website based on FSharp.Formatting (https://Antaris.github.io/RazorEngine), can be build locally
* travis and appveyor build systems to automatically build on mono and windows.
* build environment to build and release the project, the documentation and the nuget package.
* readded support for net40 (which will use the Razor with version 2.0.30506.0)
* New API surface (various classes are Obsolete now).
* Improved Isolation (AppDomain Sandboxing) support.
* Caching API.
* Fixed most open bugs.
* Razor 4 support (in 4.0.0)
* Roslyn Support (via RazorEngine.Roslyn, not supported on net40)
* Please report breaking changes in 3.5.0 (from 3.4.x) and open an issue!

### 3.5.0-beta3 / 4.0.0-beta2
* Fix a missing [SecurityCritical] attribute on TemplateParsingException.GetObjectData

### 3.5.0-beta2
* Relax nuget Razor dependency

### New in 3.5.0-beta1 / 4.0.0-beta1 (To be released) 
* documentation website based on FSharp.Formatting (https://Antaris.github.io/RazorEngine), can be build locally
* travis and appveyor build systems to automatically build on mono and windows.
* build environment to build and release the project, the documentation and the nuget package.
* readded support for net40 (which will use the Razor with version 2.0.30506.0)
* New API surface (various classes are Obsolete now).
* Improved Isolation (AppDomain Sandboxing) support.
* Caching API.
* Fixed most open bugs.
* Razor 4 support (in 4.0.0)
* Roslyn Support (via RazorEngine.Roslyn, not supported on net40)
* Please report breaking changes in 3.5.0-beta1 (from 3.4.x) and open an issue!<|MERGE_RESOLUTION|>--- conflicted
+++ resolved
@@ -1,24 +1,17 @@
 ﻿### 3.10.0 / 4.5.0-rc1
 
  * (NEW) Add a simple way to create typed, runnable templates, thanks ocoanet (https://github.com/Antaris/RazorEngine/pull/431)
-<<<<<<< HEAD
  * (NEW) Adding in temporary file path configuration, thanks brentonlamar (https://github.com/Antaris/RazorEngine/pull/400)
-=======
  * (DOCS) Fix typo in README.md, thanks a510 (https://github.com/Antaris/RazorEngine/pull/435)
  * (ENHANCEMENT) Add FullName to Exception when Assembly is not found, thanks zamojski (https://github.com/Antaris/RazorEngine/pull/448)
  * (BUGFIX) Fix RazorDynamicObject dispose automatically created RazorDynamicObjects, thanks campersau (https://github.com/Antaris/RazorEngine/pull/438)
  * (BUILD) Updates NUnit to 3.6.1, thanks conniey (https://github.com/Antaris/RazorEngine/pull/465)
->>>>>>> 7d02297e
 
 ### 3.9.3 / 4.4.3-rc1
 
  * (NEW) Added Support for .vbhtml files in ResolvePathTemplateManager, thanks AnderssonPeter (https://github.com/Antaris/RazorEngine/pull/426)
 
-<<<<<<< HEAD
- ### 3.9.2 / 4.4.2-rc1
-=======
 ### 3.9.2 / 4.4.2-rc1
->>>>>>> 7d02297e
 
  * (PACKAGING) Fix version constraint, thanks campersau (https://github.com/Antaris/RazorEngine/pull/429)
 
