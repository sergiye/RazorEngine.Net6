--- conflicted
+++ resolved
@@ -36,15 +36,9 @@
 // !!!!!!!!!!!!!!!!!!!
 // UPDATE RELEASE NOTES AS WELL! (set 'nugetkey' environment variable to push directly.)
 // !!!!!!!!!!!!!!!!!!!
-<<<<<<< HEAD
-let version_razor4 = "4.4.3-rc1"
-let version_roslyn = "3.6.0-rc1"
-let version_roslyn_razor4 = "4.1.0-rc1"
-=======
 let version_razor4 = "4.5.0-rc1"
 let version_roslyn = "3.6.1-rc1"
 let version_roslyn_razor4 = "4.1.1-rc1"
->>>>>>> 7d02297e
 
 // This is set to true when we want to update the roslyn packages via CI as well
 // (otherwise this value doesn't matter). You can always push manually!
