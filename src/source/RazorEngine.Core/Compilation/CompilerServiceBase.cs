﻿namespace RazorEngine.Compilation
{
    using System;
    using System.CodeDom;
    using System.Collections.Generic;
    using System.Diagnostics.Contracts;
    using System.IO;
    using System.Linq;
    using System.Reflection;
#if RAZOR4
    using Microsoft.AspNet.Razor;
    using Microsoft.AspNet.Razor.CodeGenerators;
    using Microsoft.AspNet.Razor.Chunks.Generators;
    using Microsoft.AspNet.Razor.Parser;
#else
    using System.Web.Razor;
    using System.Web.Razor.Generator;
    using System.Web.Razor.Parser;
    using System.CodeDom.Compiler;
#endif
    
    using Templating;
    using RazorEngine.Compilation.ReferenceResolver;
    using System.Security;
    using System.Globalization;
    using System.Text;
    using System.Security.Permissions;
    using CodeGeneration;

    /// <summary>
    /// Provides a base implementation of a compiler service.
    /// </summary>
    public abstract class CompilerServiceBase : ICompilerService
    {
        /// <summary>
        /// The namespace for dynamic templates.
        /// </summary>
        protected internal const string DynamicTemplateNamespace = CodeGeneration.BaseCodeGenerator.DynamicTemplateNamespace;

        /// <summary>
        /// A prefix for all dynamically created classes.
        /// </summary>
        protected internal const string ClassNamePrefix = CodeGeneration.BaseCodeGenerator.ClassNamePrefix;

        /// <summary>
        /// This class only exists because we cannot use Func&lt;ParserBase&gt; in non security-critical class.
        /// </summary>
        [SecurityCritical]
        public class ParserBaseCreator
        {
            /// <summary>
            /// The parser creator.
            /// </summary>
            private Func<ParserBase> creator;
            /// <summary>
            /// Create a new ParserBaseCreator instance.
            /// </summary>
            /// <param name="creator">The parser creator.</param>
            public ParserBaseCreator(Func<ParserBase> creator)
            {
                this.creator = creator ?? (() => new HtmlMarkupParser());
            }
            /// <summary>
            /// Execute the given delegate.
            /// </summary>
            /// <returns></returns>
            public ParserBase Create()
            {
                return this.creator();
            }
        }

        #region Constructor
        /// <summary>
        /// Initialises a new instance of <see cref="CompilerServiceBase"/>
        /// </summary>
        /// <param name="codeLanguage">The code language.</param>
        /// <param name="markupParserFactory">The markup parser factory.</param>
        [SecurityCritical]
        protected CompilerServiceBase(RazorCodeLanguage codeLanguage, ParserBaseCreator markupParserFactory)
        {
            Contract.Requires(codeLanguage != null);

            switch (codeLanguage.LanguageName)
            {
                case "csharp":
                    _generator = new CodeGeneration.CSharp.CSharpCodeGenerator(true, markupParserFactory.Create);
                    break;
                case "vb":
                    _generator = new CodeGeneration.VisualBasic.VisualBasicCodeGenerator(true, markupParserFactory.Create);
                    break;
                default:
                    throw new ArgumentOutOfRangeException("codeLanguage", "Unknown codeLanguage: " + codeLanguage.LanguageName);
            }

            CodeLanguage = _generator.CodeLanguage;
            MarkupParserFactory = new ParserBaseCreator(_generator.MarkupParserFactory);


            ReferenceResolver = new UseCurrentAssembliesReferenceResolver();

            AppDomain.CurrentDomain.AssemblyResolve += CurrentDomain_AssemblyResolve;
        }

        [SecurityCritical]
        protected CompilerServiceBase(BaseCodeGenerator generator)
        {
            _generator = generator;
            CodeLanguage = _generator.CodeLanguage;
            MarkupParserFactory = new ParserBaseCreator(_generator.MarkupParserFactory);
            
            ReferenceResolver = new UseCurrentAssembliesReferenceResolver();

            AppDomain.CurrentDomain.AssemblyResolve += CurrentDomain_AssemblyResolve;
        }
        #endregion

        #region Properties

        /// <summary>
        /// Gets or sets the assembly resolver.
        /// </summary>
        public IReferenceResolver ReferenceResolver { get; set; }

        /// <summary>
        /// Gets the code language.
        /// </summary>
        public RazorCodeLanguage CodeLanguage { [SecurityCritical] get; [SecurityCritical] private set; }

        /// <summary>
        /// Gets or sets whether the compiler service is operating in debug mode.
        /// </summary>
        public bool Debug { get; set; }

        /// <summary>
        /// Gets or sets whether the compiler should load assemblies with Assembly.Load(byte[])
        /// to prevent files from being locked.
        /// </summary>
        public bool DisableTempFileLocking { get; set; }

        /// <summary>
        /// Gets the markup parser.
        /// </summary>
        public ParserBaseCreator MarkupParserFactory { [SecurityCritical] get; [SecurityCritical] private set; }

        /// <summary>
        /// Extension of a source file without dot ("cs" for C# files or "vb" for VB.NET files).
        /// </summary>
        public abstract string SourceFileExtension { get; }

        /// <summary>
        /// All references we used until now.
        /// </summary>
        private HashSet<CompilerReference> references = new HashSet<CompilerReference>();

        /// <summary>
        /// The Razor code generator.
        /// </summary>
        private BaseCodeGenerator _generator;

        #endregion

        #region Methods

        [SecurityCritical]
        private Assembly CurrentDomain_AssemblyResolve(object sender, ResolveEventArgs args)
        {
            (new PermissionSet(PermissionState.Unrestricted)).Assert();
            var assemblyName = args.Name;
            // First try the loaded ones
            foreach (var reference in references)
            {
                var assemblyReference = reference as RazorEngine.Compilation.ReferenceResolver.CompilerReference.DirectAssemblyReference;
                if (assemblyReference != null && assemblyReference.Assembly.GetName().FullName == assemblyName)
                {
                    return assemblyReference.Assembly;
                }
            }
            // Then try the files
            foreach (var reference in references)
            {
                var fileReference = reference as RazorEngine.Compilation.ReferenceResolver.CompilerReference.FileReference;
                if (fileReference != null && AssemblyName.GetAssemblyName(fileReference.File).FullName == assemblyName)
                {
                    return Assembly.LoadFrom(fileReference.File);
                }
            }
            return null;
        }

        /// <summary>
        /// Tries to create and return a unique temporary directory.
        /// </summary>
        /// <returns>the (already created) temporary directory</returns>
        protected static string GetDefaultTemporaryDirectory()
        {
            var created = false;
            var tried = 0;
            string tempDirectory = "";
            while (!created && tried < 10)
            {
                tried++;
                try
                {
                    tempDirectory = Path.Combine(Path.GetTempPath(), "RazorEngine_" + Path.GetRandomFileName());
                    if (!Directory.Exists(tempDirectory))
                    {
                        Directory.CreateDirectory(tempDirectory);
                        created = Directory.Exists(tempDirectory);
                    }
                }
                catch (IOException)
                {
                    if (tried > 8)
                    {
                        throw;
                    }
                }
            }
            if (!created)
            {
                throw new Exception("Could not create a temporary directory! Maybe all names are already used?");
            }
            return tempDirectory;
        }

        /// <summary>
        /// Returns a new temporary directory ready to be used.
        /// This can be overwritten in subclases to change the created directories.
        /// </summary>
        /// <returns></returns>
        protected virtual string GetTemporaryDirectory()
        {
            return GetDefaultTemporaryDirectory();
        }

        /// <summary>
        /// Builds a type name for the specified template type.
        /// </summary>
        /// <param name="templateType">The template type.</param>
        /// <param name="modelType">The model type.</param>
        /// <returns>The string type name (including namespace).</returns>
        [Pure]
        public abstract string BuildTypeName(Type templateType, Type modelType);

        /// <summary>
        /// Compiles the type defined in the specified type context.
        /// </summary>
        /// <param name="context">The type context which defines the type to compile.</param>
        /// <returns>The compiled type.</returns>
        [SecurityCritical]
        public abstract Tuple<Type, CompilationData> CompileType(TypeContext context);
<<<<<<< HEAD
                
=======

        /// <summary>
        /// Creates a <see cref="RazorEngineHost"/> used for class generation.
        /// </summary>
        /// <param name="templateType">The template base type.</param>
        /// <param name="modelType">The model type.</param>
        /// <param name="className">The class name.</param>
        /// <returns>An instance of <see cref="RazorEngineHost"/>.</returns>

        [SecurityCritical]
        private RazorEngineHost CreateHost(Type templateType, Type modelType, string className)
        {
            var host =
                new RazorEngineHost(CodeLanguage, MarkupParserFactory.Create)
                {
                    DefaultBaseTemplateType = templateType,
                    DefaultModelType = modelType,
                    DefaultBaseClass = BuildTypeName(templateType, modelType),
                    DefaultClassName = className,
                    DefaultNamespace = DynamicTemplateNamespace,
                    GeneratedClassContext =
                        new GeneratedClassContext(
                            "Execute", "Write", "WriteLiteral", "WriteTo", "WriteLiteralTo",
                            "RazorEngine.Templating.TemplateWriter", "DefineSection"
#if RAZOR4
                            , new GeneratedTagHelperContext()
#endif
                        )
#if !RAZOR4
                        {
                            ResolveUrlMethodName = "ResolveUrl"
                        }
#endif
            };

            return host;
        }

        
>>>>>>> e54deaf2
        /// <summary>
        /// Gets the source code from Razor for the given template.
        /// </summary>
        /// <param name="className">The class name.</param>
        /// <param name="template">The template to compile.</param>
        /// <param name="namespaceImports">The set of namespace imports.</param>
        /// <param name="templateType">The template type.</param>
        /// <param name="modelType">The model type.</param>
        /// <returns></returns>
        [Pure][SecurityCritical]
        public string GetCodeCompileUnit(string className, ITemplateSource template, ISet<string> namespaceImports, Type templateType, Type modelType)
        {
            var typeContext =
                new TypeContext(className, namespaceImports)
                {
                    TemplateContent = template,
                    TemplateType = templateType,
                    ModelType = modelType
                };
            return GetCodeCompileUnit(typeContext);
        }

        /// <summary>
        /// Helper method to generate the prefered assembly name.
        /// </summary>
        /// <param name="context">the context of the current compilation.</param>
        /// <returns></returns>
        protected string GetAssemblyName(TypeContext context)
        {
            return String.Format("{0}.{1}", DynamicTemplateNamespace, context.ClassName);
        }

        /// <summary>
        /// Inspects the source and returns the source code.
        /// </summary>
        /// <param name="results"></param>
        /// <param name="context"></param>
        /// <returns></returns>
        [SecurityCritical]
#if RAZOR4
        public virtual string InspectSource(GeneratorResults results, TypeContext context)
        {
            return results.GeneratedCode;
        }
#else
        public abstract string InspectSource(GeneratorResults results, TypeContext context);
#endif

        /// <summary>
        /// Gets the code compile unit used to compile a type.
        /// </summary>
        /// <param name="context"></param>
        /// <returns>A <see cref="CodeCompileUnit"/> used to compile a type.</returns>
        [Pure][SecurityCritical]
        public string GetCodeCompileUnit(TypeContext context)
        {
            string className = context.ClassName;
            ITemplateSource template = context.TemplateContent;
            ISet<string> namespaceImports = context.Namespaces;
            Type templateType = context.TemplateType;
            Type modelType = context.ModelType;

            var source = _generator.GenerateCode(
                className, BaseCodeGenerator.DynamicTemplateNamespace, template, namespaceImports, templateType, modelType);
            return source.SourceCode;
        }

        /// <summary>
        /// Gets the generator result.
        /// </summary>
        /// <param name="host">The razor engine host.</param>
        /// <param name="context">The compile context.</param>
        /// <returns>The generator result.</returns>
        [SecurityCritical]
        private string GetGeneratorResult(RazorEngineHost host, TypeContext context)
        {
            var engine = new RazorTemplateEngine(host);
            GeneratorResults result;
            using (var reader = context.TemplateContent.GetTemplateReader())
                result = engine.GenerateCode(reader, null, null, context.TemplateContent.TemplateFile);
            return InspectSource(result, context);
        }
        
        /// <summary>
        /// Returns a set of assemblies that must be referenced by the compiled template.
        /// </summary>
        /// <returns>The set of assemblies.</returns>
        [Obsolete("Use IncludeReferences instead")]
        public virtual IEnumerable<string> IncludeAssemblies()
        {
            return Enumerable.Empty<string>();
        }

        /// <summary>
        /// Returns a set of references that must be referenced by the compiled template.
        /// </summary>
        /// <returns>The set of references.</returns>
        public virtual IEnumerable<CompilerReference> IncludeReferences()
        {
            return Enumerable.Empty<CompilerReference>();
        }

        /// <summary>
        /// Helper method to get all references for the given compilation.
        /// </summary>
        /// <param name="context"></param>
        /// <returns></returns>
        protected IEnumerable<CompilerReference> GetAllReferences(TypeContext context)
        {
#pragma warning disable 0618 // Backwards Compat.
            var references =
                ReferenceResolver.GetReferences(
                    context,
                    IncludeAssemblies()
                        .Select(RazorEngine.Compilation.ReferenceResolver.CompilerReference.From)
                        .Concat(IncludeReferences()));
#pragma warning restore 0618 // Backwards Compat.
            foreach (var reference in references)
            {
                this.references.Add(reference);
                yield return reference;
            }
        }
        #endregion
    }
}<|MERGE_RESOLUTION|>--- conflicted
+++ resolved
@@ -250,9 +250,6 @@
         /// <returns>The compiled type.</returns>
         [SecurityCritical]
         public abstract Tuple<Type, CompilationData> CompileType(TypeContext context);
-<<<<<<< HEAD
-                
-=======
 
         /// <summary>
         /// Creates a <see cref="RazorEngineHost"/> used for class generation.
@@ -261,7 +258,6 @@
         /// <param name="modelType">The model type.</param>
         /// <param name="className">The class name.</param>
         /// <returns>An instance of <see cref="RazorEngineHost"/>.</returns>
-
         [SecurityCritical]
         private RazorEngineHost CreateHost(Type templateType, Type modelType, string className)
         {
@@ -291,8 +287,6 @@
             return host;
         }
 
-        
->>>>>>> e54deaf2
         /// <summary>
         /// Gets the source code from Razor for the given template.
         /// </summary>
