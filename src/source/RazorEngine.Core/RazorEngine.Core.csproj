﻿<?xml version="1.0" encoding="utf-8"?>
<Project ToolsVersion="4.0" DefaultTargets="Build" xmlns="http://schemas.microsoft.com/developer/msbuild/2003">
  <PropertyGroup>
    <Configuration Condition=" '$(Configuration)' == '' ">Debug</Configuration>
    <Platform Condition=" '$(Platform)' == '' ">Net45</Platform>
    <ProductVersion>8.0.30703</ProductVersion>
    <SchemaVersion>2.0</SchemaVersion>
    <ProjectGuid>{D268F86D-2DAB-4329-A75F-3BCF6D5BCDC4}</ProjectGuid>
    <OutputType>Library</OutputType>
    <AppDesignerFolder>Properties</AppDesignerFolder>
    <RootNamespace>RazorEngine</RootNamespace>
    <AssemblyName>RazorEngine</AssemblyName>
    <TargetFrameworkVersion>v4.5</TargetFrameworkVersion>
    <TargetFrameworkIdentifier>.NETFramework</TargetFrameworkIdentifier>
    <FileAlignment>512</FileAlignment>
    <CodeContractsAssemblyMode>1</CodeContractsAssemblyMode>
    <TargetFrameworkProfile />
    <SolutionDir Condition="$(SolutionDir) == '' Or $(SolutionDir) == '*Undefined*'">..\..\</SolutionDir>
  </PropertyGroup>
  <PropertyGroup Condition=" '$(Configuration)|$(Platform)' == 'Debug|Net40' ">
    <Platform>Net40</Platform>
    <DebugSymbols>true</DebugSymbols>
    <DebugType>full</DebugType>
    <NET40>True</NET40>
    <DefineConstants Condition=" '$(OS)' != 'Unix' ">DEBUG;TRACE;NET40</DefineConstants>
    <DefineConstants Condition=" '$(OS)' == 'Unix' ">DEBUG;TRACE;NET40;MONO</DefineConstants>
    <TargetFrameworkVersion>v4.0</TargetFrameworkVersion>
    <Optimize>false</Optimize>
    <OutputPath>bin\Debug\</OutputPath>
    <ErrorReport>prompt</ErrorReport>
    <WarningLevel>4</WarningLevel>
    <CodeContractsEnableRuntimeChecking>True</CodeContractsEnableRuntimeChecking>
    <CodeContractsRuntimeOnlyPublicSurface>False</CodeContractsRuntimeOnlyPublicSurface>
    <CodeContractsRuntimeThrowOnFailure>True</CodeContractsRuntimeThrowOnFailure>
    <CodeContractsRuntimeCallSiteRequires>False</CodeContractsRuntimeCallSiteRequires>
    <CodeContractsRunCodeAnalysis>False</CodeContractsRunCodeAnalysis>
    <CodeContractsNonNullObligations>True</CodeContractsNonNullObligations>
    <CodeContractsBoundsObligations>True</CodeContractsBoundsObligations>
    <CodeContractsArithmeticObligations>True</CodeContractsArithmeticObligations>
    <CodeContractsRedundantAssumptions>True</CodeContractsRedundantAssumptions>
    <CodeContractsRunInBackground>True</CodeContractsRunInBackground>
    <CodeContractsShowSquigglies>True</CodeContractsShowSquigglies>
    <CodeContractsUseBaseLine>False</CodeContractsUseBaseLine>
    <CodeContractsEmitXMLDocs>True</CodeContractsEmitXMLDocs>
    <CodeContractsCustomRewriterAssembly />
    <CodeContractsCustomRewriterClass />
    <CodeContractsLibPaths />
    <CodeContractsExtraRewriteOptions />
    <CodeContractsExtraAnalysisOptions />
    <CodeContractsBaseLineFile>..\..\baseline.xml</CodeContractsBaseLineFile>
    <CodeContractsCacheAnalysisResults>True</CodeContractsCacheAnalysisResults>
    <CodeContractsRuntimeCheckingLevel>Full</CodeContractsRuntimeCheckingLevel>
    <CodeContractsReferenceAssembly>%28none%29</CodeContractsReferenceAssembly>
    <DocumentationFile>bin\Debug\RazorEngine.XML</DocumentationFile>
    <CodeAnalysisRuleSet>..\codeAnalysis.ruleset</CodeAnalysisRuleSet>
    <RunCodeAnalysis>false</RunCodeAnalysis>
    <Prefer32Bit>false</Prefer32Bit>
  </PropertyGroup>
  <PropertyGroup Condition=" '$(Configuration)|$(Platform)' == 'Release|Net40' ">
    <Platform>Net40</Platform>
    <DebugType>pdbonly</DebugType>
    <Optimize>true</Optimize>
    <NET40>True</NET40>
    <DefineConstants Condition=" '$(OS)' != 'Unix' ">TRACE;NET40</DefineConstants>
    <DefineConstants Condition=" '$(OS)' == 'Unix' ">TRACE;NET40;MONO</DefineConstants>
    <TargetFrameworkVersion>v4.0</TargetFrameworkVersion>
    <OutputPath>$(SolutionDir)/../build/net40</OutputPath>
    <ErrorReport>prompt</ErrorReport>
    <WarningLevel>4</WarningLevel>
    <Prefer32Bit>false</Prefer32Bit>
  </PropertyGroup>
  <PropertyGroup Condition=" '$(Configuration)|$(Platform)' == 'Debug|Net45' ">
    <Platform>Net45</Platform>
    <DebugSymbols>true</DebugSymbols>
    <DebugType>full</DebugType>
    <Optimize>false</Optimize>
    <NET45>True</NET45>
    <DefineConstants Condition=" '$(OS)' != 'Unix' ">DEBUG;TRACE;NET45</DefineConstants>
    <DefineConstants Condition=" '$(OS)' == 'Unix' ">DEBUG;TRACE;NET45;MONO</DefineConstants>
    <OutputPath>bin\Debug\</OutputPath>
    <ErrorReport>prompt</ErrorReport>
    <WarningLevel>4</WarningLevel>
    <CodeContractsEnableRuntimeChecking>True</CodeContractsEnableRuntimeChecking>
    <CodeContractsRuntimeOnlyPublicSurface>False</CodeContractsRuntimeOnlyPublicSurface>
    <CodeContractsRuntimeThrowOnFailure>True</CodeContractsRuntimeThrowOnFailure>
    <CodeContractsRuntimeCallSiteRequires>False</CodeContractsRuntimeCallSiteRequires>
    <CodeContractsRunCodeAnalysis>False</CodeContractsRunCodeAnalysis>
    <CodeContractsNonNullObligations>True</CodeContractsNonNullObligations>
    <CodeContractsBoundsObligations>True</CodeContractsBoundsObligations>
    <CodeContractsArithmeticObligations>True</CodeContractsArithmeticObligations>
    <CodeContractsRedundantAssumptions>True</CodeContractsRedundantAssumptions>
    <CodeContractsRunInBackground>True</CodeContractsRunInBackground>
    <CodeContractsShowSquigglies>True</CodeContractsShowSquigglies>
    <CodeContractsUseBaseLine>False</CodeContractsUseBaseLine>
    <CodeContractsEmitXMLDocs>True</CodeContractsEmitXMLDocs>
    <CodeContractsCustomRewriterAssembly />
    <CodeContractsCustomRewriterClass />
    <CodeContractsLibPaths />
    <CodeContractsExtraRewriteOptions />
    <CodeContractsExtraAnalysisOptions />
    <CodeContractsBaseLineFile>..\..\baseline.xml</CodeContractsBaseLineFile>
    <CodeContractsCacheAnalysisResults>True</CodeContractsCacheAnalysisResults>
    <CodeContractsRuntimeCheckingLevel>Full</CodeContractsRuntimeCheckingLevel>
    <CodeContractsReferenceAssembly>%28none%29</CodeContractsReferenceAssembly>
    <DocumentationFile>bin\Debug\RazorEngine.XML</DocumentationFile>
    <CodeAnalysisRuleSet>..\codeAnalysis.ruleset</CodeAnalysisRuleSet>
    <RunCodeAnalysis>false</RunCodeAnalysis>
    <Prefer32Bit>false</Prefer32Bit>
  </PropertyGroup>
  <PropertyGroup Condition=" '$(Configuration)|$(Platform)' == 'Release|Net45' ">
    <Platform>Net45</Platform>
    <DebugType>pdbonly</DebugType>
    <Optimize>true</Optimize>
    <NET45>True</NET45>
    <DefineConstants Condition=" '$(OS)' != 'Unix' ">TRACE;NET45</DefineConstants>
    <DefineConstants Condition=" '$(OS)' == 'Unix' ">TRACE;NET45;MONO</DefineConstants>
    <OutputPath>$(SolutionDir)/../build/net45</OutputPath>
    <ErrorReport>prompt</ErrorReport>
    <WarningLevel>4</WarningLevel>
    <Prefer32Bit>false</Prefer32Bit>
  </PropertyGroup>
  <PropertyGroup Condition=" '$(Configuration)|$(Platform)' == 'Debug|Razor4' ">
    <Platform>Razor4</Platform>
    <DebugSymbols>true</DebugSymbols>
    <DebugType>full</DebugType>
    <Optimize>false</Optimize>
    <RAZOR4>True</RAZOR4>
    <DefineConstants Condition=" '$(OS)' != 'Unix' ">DEBUG;TRACE;NET45;RAZOR4</DefineConstants>
    <DefineConstants Condition=" '$(OS)' == 'Unix' ">DEBUG;TRACE;NET45;RAZOR4;MONO</DefineConstants>
    <OutputPath>bin\Debug\</OutputPath>
    <ErrorReport>prompt</ErrorReport>
    <WarningLevel>4</WarningLevel>
    <CodeContractsEnableRuntimeChecking>True</CodeContractsEnableRuntimeChecking>
    <CodeContractsRuntimeOnlyPublicSurface>False</CodeContractsRuntimeOnlyPublicSurface>
    <CodeContractsRuntimeThrowOnFailure>True</CodeContractsRuntimeThrowOnFailure>
    <CodeContractsRuntimeCallSiteRequires>False</CodeContractsRuntimeCallSiteRequires>
    <CodeContractsRunCodeAnalysis>False</CodeContractsRunCodeAnalysis>
    <CodeContractsNonNullObligations>True</CodeContractsNonNullObligations>
    <CodeContractsBoundsObligations>True</CodeContractsBoundsObligations>
    <CodeContractsArithmeticObligations>True</CodeContractsArithmeticObligations>
    <CodeContractsRedundantAssumptions>True</CodeContractsRedundantAssumptions>
    <CodeContractsRunInBackground>True</CodeContractsRunInBackground>
    <CodeContractsShowSquigglies>True</CodeContractsShowSquigglies>
    <CodeContractsUseBaseLine>False</CodeContractsUseBaseLine>
    <CodeContractsEmitXMLDocs>True</CodeContractsEmitXMLDocs>
    <CodeContractsCustomRewriterAssembly />
    <CodeContractsCustomRewriterClass />
    <CodeContractsLibPaths />
    <CodeContractsExtraRewriteOptions />
    <CodeContractsExtraAnalysisOptions />
    <CodeContractsBaseLineFile>..\..\baseline.xml</CodeContractsBaseLineFile>
    <CodeContractsCacheAnalysisResults>True</CodeContractsCacheAnalysisResults>
    <CodeContractsRuntimeCheckingLevel>Full</CodeContractsRuntimeCheckingLevel>
    <CodeContractsReferenceAssembly>%28none%29</CodeContractsReferenceAssembly>
    <DocumentationFile>bin\Debug\RazorEngine.XML</DocumentationFile>
    <CodeAnalysisRuleSet>..\codeAnalysis.ruleset</CodeAnalysisRuleSet>
    <RunCodeAnalysis>false</RunCodeAnalysis>
    <Prefer32Bit>false</Prefer32Bit>
  </PropertyGroup>
  <PropertyGroup Condition=" '$(Configuration)|$(Platform)' == 'Release|Razor4' ">
    <Platform>Razor4</Platform>
    <DebugType>pdbonly</DebugType>
    <Optimize>true</Optimize>
    <RAZOR4>True</RAZOR4>
    <DefineConstants Condition=" '$(OS)' != 'Unix' ">TRACE;NET45;RAZOR4</DefineConstants>
    <DefineConstants Condition=" '$(OS)' == 'Unix' ">TRACE;NET45;RAZOR4;MONO</DefineConstants>
    <OutputPath>$(SolutionDir)/../build/razor4</OutputPath>
    <ErrorReport>prompt</ErrorReport>
    <WarningLevel>4</WarningLevel>
    <Prefer32Bit>false</Prefer32Bit>
  </PropertyGroup>
  <PropertyGroup>
    <SignAssembly Condition=" '$(Platform)' != 'Razor4' ">true</SignAssembly>
  </PropertyGroup>
  <PropertyGroup>
    <AssemblyOriginatorKeyFile>RazorEngine.snk</AssemblyOriginatorKeyFile>
  </PropertyGroup>
  <Import Project="$(SolutionDir)\..\packages\Yaaf.AdvancedBuilding\content\build.targets" />
  <ItemGroup>
    <Reference Include="System" />
    <Reference Include="System.Configuration" />
    <Reference Include="System.Core" />
    <Reference Include="Microsoft.CSharp" />
  </ItemGroup>
  <Choose>
    <When Condition="'$(Platform)'!='Razor4'">
      <ItemGroup>
        <Compile Include="..\..\SharedAssemblyInfo.cs">
          <Link>Properties\SharedAssemblyInfo.cs</Link>
        </Compile>
      </ItemGroup>
    </When>
    <Otherwise>
      <ItemGroup>
        <Compile Include="..\..\SharedAssemblyInfo-Razor4.cs">
          <Link>Properties\SharedAssemblyInfo-Razor4.cs</Link>
        </Compile>
      </ItemGroup>
    </Otherwise>
  </Choose>
  <ItemGroup>
    <Compile Include="AttributeValue.cs" />
    <Compile Include="CodeCompilation\CodeCompiler.cs" />
    <Compile Include="CodeGeneration\CodeGenerator.cs" />
    <Compile Include="CodeGeneration\CSharp\CSharpCodeGenerator.cs" />
    <Compile Include="CodeGeneration\SetModelTypeCodeGenerator.cs" />
    <Compile Include="CodeGeneration\VisualBasic\VisualBasicCodeGenerator.cs" />
    <Compile Include="Compilation\CompilerServiceBase.cs" />
    <Compile Include="Compilation\CompilerServiceBuilder.cs" />
    <Compile Include="CodeCompilation\CompilerServicesUtility.cs" />
    <Compile Include="Common\CrossAppDomainObject.cs" />
    <Compile Include="Compilation\CrossAppDomainCleanUp.cs" />
    <Compile Include="CodeGeneration\CSharp\CSharpCodeParser.cs" />
    <Compile Include="Compilation\CSharp\CSharpDirectCompilerService.cs" />
    <Compile Include="CodeGeneration\CSharp\CSharpRazorCodeGenerator.cs" />
    <Compile Include="CodeGeneration\CSharp\CSharpRazorCodeLanguage.cs" />
    <Compile Include="Compilation\DefaultCompilerServiceFactory.cs" />
    <Compile Include="Compilation\DirectCompilerServiceBase.cs" />
    <Compile Include="Compilation\DynamicObject\Impromtu\ActLikeCaster.cs" />
    <Compile Include="Compilation\DynamicObject\Impromtu\ActLikeProxy.cs" />
    <Compile Include="Compilation\DynamicObject\Impromtu\ActLikeProxyAttribute.cs" />
    <Compile Include="Compilation\DynamicObject\Impromtu\ActLikeProxySerializationHelper.cs" />
    <Compile Include="Compilation\DynamicObject\Impromtu\AliasAttribute.cs" />
    <Compile Include="Compilation\DynamicObject\Impromtu\BareBonesList.cs" />
    <Compile Include="Compilation\DynamicObject\Impromtu\BinderHash.cs" />
    <Compile Include="Compilation\DynamicObject\Impromtu\BuildProxy.cs" />
    <Compile Include="Compilation\DynamicObject\Impromtu\Curry.cs" />
    <Compile Include="Compilation\DynamicObject\Impromtu\EmitExtensions.cs" />
    <Compile Include="Compilation\DynamicObject\Impromtu\IActLike.cs" />
    <Compile Include="Compilation\DynamicObject\Impromtu\IActLikeProxy.cs" />
    <Compile Include="Compilation\DynamicObject\Impromtu\IDynamicKnowLike.cs" />
    <Compile Include="Compilation\DynamicObject\Impromtu\ImpromptuForwarder.cs" />
    <Compile Include="Compilation\DynamicObject\Impromtu\ImpromptuForwarderAddRemove.cs" />
    <Compile Include="Compilation\DynamicObject\Impromtu\ImpromptuLateLibraryType.cs" />
    <Compile Include="Compilation\DynamicObject\Impromtu\Impromtu.cs" />
    <Compile Include="Compilation\DynamicObject\Impromtu\ImpromtuObject.cs" />
    <Compile Include="Compilation\DynamicObject\Impromtu\Invocation.cs" />
    <Compile Include="Compilation\DynamicObject\Impromtu\InvokeArg.cs" />
    <Compile Include="Compilation\DynamicObject\Impromtu\InvokeContext.cs" />
    <Compile Include="Compilation\DynamicObject\Impromtu\InvokeExt.cs" />
    <Compile Include="Compilation\DynamicObject\Impromtu\InvokeHelper-Regular.cs" />
    <Compile Include="Compilation\DynamicObject\Impromtu\InvokeHelper.cs" />
    <Compile Include="Compilation\DynamicObject\Impromtu\InvokeMemberName.cs" />
    <Compile Include="Compilation\DynamicObject\Impromtu\NonRecursiveInterfaceAttribute.cs" />
    <Compile Include="Compilation\DynamicObject\Impromtu\ThisFunction.cs" />
    <Compile Include="Compilation\DynamicObject\Impromtu\TypeHash.cs" />
    <Compile Include="Compilation\DynamicObject\Impromtu\UseNamedArgumentAttribute.cs" />
    <Compile Include="Compilation\DynamicObject\Impromtu\Util.cs" />
    <Compile Include="Compilation\ExecutionContextLessThread.cs" />
    <Compile Include="Compilation\HasDynamicModelAttribute.cs" />
    <Compile Include="Compilation\ICompilerService.cs" />
    <Compile Include="Compilation\ICompilerServiceFactory.cs" />
    <Compile Include="Compilation\RazorDynamicObject.cs" />
    <Compile Include="CodeGeneration\RazorEngineHost.cs" />
    <Compile Include="Compilation\ReferenceResolver\CompilerReference.cs" />
    <Compile Include="Compilation\ReferenceResolver\IReferenceResolver.cs" />
    <Compile Include="Compilation\CompilationData.cs" />
    <Compile Include="Compilation\ReferenceResolver\UseCurrentAssembliesReferenceResolver.cs" />
    <Compile Include="Compilation\TypeContext.cs" />
    <Compile Include="CodeGeneration\VisualBasic\VBCodeParser.cs" />
    <Compile Include="Compilation\VisualBasic\VBDirectCompilerService.cs" />
    <Compile Include="CodeGeneration\VisualBasic\VBRazorCodeGenerator.cs" />
    <Compile Include="CodeGeneration\VisualBasic\VBRazorCodeLanguage.cs" />
    <Compile Include="Configuration\ReadOnlyTemplateServiceConfiguration.cs" />
    <Compile Include="Configuration\TemplateServiceConfiguration.cs" />
    <Compile Include="Configuration\Fluent\FluentConfigurationBuilder.cs" />
    <Compile Include="Configuration\Fluent\FluentTemplateServiceConfiguration.cs" />
    <Compile Include="Configuration\Fluent\IConfigurationBuilder.cs" />
    <Compile Include="Configuration\ITemplateServiceConfiguration.cs" />
    <Compile Include="Configuration\RazorEngineConfigurationSection.cs" />
    <Compile Include="Configuration\Xml\NamespaceConfigurationElement.cs" />
    <Compile Include="Configuration\Xml\NamespaceConfigurationElementCollection.cs" />
    <Compile Include="Configuration\Xml\TemplateServiceConfigurationElement.cs" />
    <Compile Include="Configuration\Xml\TemplateServiceConfigurationElementCollection.cs" />
    <Compile Include="Engine.cs" />
    <Compile Include="TaskRunner.cs" />
    <Compile Include="Templating\InvalidatingCachingProvider.cs" />
    <Compile Include="Templating\DynamicWrapperService.cs" />
    <Compile Include="Templating\IsolatedRazorEngineService.cs" />
    <Compile Include="Templating\FullPathTemplateKey.cs" />
    <Compile Include="Templating\ResolvePathTemplateManager.cs" />
    <Compile Include="Templating\TemplateLoadingException.cs" />
    <Compile Include="Templating\WatchingResolvePathTemplateManager.cs" />
    <Compile Include="Templating\WrapperTemplateManager.cs" />
    <Compile Include="Configuration\Xml\XmlTemplateServiceConfiguration.cs" />
    <Compile Include="Encoding.cs" />
    <Compile Include="Common\GlobalSuppressions.cs" />
    <Compile Include="Common\HashCodeCombiner.cs" />
    <Compile Include="Language.cs" />
    <Compile Include="Properties\AssemblyInfo.cs" />
    <Compile Include="PositionTagged.cs" />
    <Compile Include="Legacy\Razor.cs" />
    <Compile Include="Templating\DelegateTemplateManager.cs" />
    <Compile Include="Templating\ITemplateKey.cs" />
    <Compile Include="Legacy\Templating\CachedTemplateItem.cs" />
    <Compile Include="Templating\RazorEngineService.cs" />
    <Compile Include="Templating\CompiledTemplate.cs" />
    <Compile Include="Templating\DefaultCachingProvider.cs" />
    <Compile Include="Templating\HtmlTemplateBaseOfT.cs" />
    <Compile Include="Templating\DefaultActivator.cs" />
    <Compile Include="Templating\DefaultAppDomainFactory.cs" />
    <Compile Include="Templating\DelegateActivator.cs" />
    <Compile Include="Templating\DelegateAppDomainFactory.cs" />
    <Compile Include="Legacy\Templating\DelegateTemplateResolver.cs" />
    <Compile Include="Templating\DynamicViewBag.cs" />
    <Compile Include="Templating\ExecuteContext.cs" />
    <Compile Include="Templating\IActivator.cs" />
    <Compile Include="Templating\IAppDomainFactory.cs" />
    <Compile Include="Templating\ICachingProvider.cs" />
    <Compile Include="Templating\ICompiledTemplate.cs" />
    <Compile Include="Templating\IInternalTemplateService.cs" />
    <Compile Include="Templating\InstanceContext.cs" />
    <Compile Include="Templating\InternalTemplateService.cs" />
    <Compile Include="Templating\ITemplateManager.cs" />
    <Compile Include="Templating\IRazorEngineCore.cs" />
    <Compile Include="Templating\ITemplateSource.cs" />
    <Compile Include="Legacy\Templating\ITemplateResolver.cs" />
    <Compile Include="Legacy\Templating\ITemplateService.cs" />
    <Compile Include="Legacy\Templating\TemplateService.cs" />
    <Compile Include="Templating\NameOnlyTemplateKey.cs" />
    <Compile Include="Legacy\Templating\Parallel\DefaultParallelQueryPlan.cs" />
    <Compile Include="Legacy\Templating\Parallel\IParallelQueryPlan.cs" />
    <Compile Include="Legacy\Templating\IsolatedTemplateService.cs" />
    <Compile Include="Templating\ITemplate.cs" />
    <Compile Include="Templating\ITemplateOfT.cs" />
    <Compile Include="Templating\IRazorEngineService.cs" />
    <Compile Include="Templating\RequireNamespacesAttribute.cs" />
    <Compile Include="Templating\ResolveType.cs" />
    <Compile Include="Templating\TemplateBase.cs" />
    <Compile Include="Templating\TemplateBaseOfT.cs" />
    <Compile Include="Templating\TemplateCompilationException.cs" />
    <Compile Include="Templating\BaseTemplateKey.cs" />
    <Compile Include="Templating\RazorEngineCoreWithCache.cs" />
    <Compile Include="Templating\RazorEngineServiceExtensions.cs" />
    <Compile Include="Templating\TemplateSource.cs" />
    <Compile Include="Templating\TypeLoader.cs" />
    <Compile Include="Templating\TemplateParsingException.cs" />
    <Compile Include="Templating\RazorEngineCore.cs" />
    <Compile Include="Templating\TemplateWriter.cs" />
    <Compile Include="Text\HtmlEncodedString.cs" />
    <Compile Include="Text\HtmlEncodedStringFactory.cs" />
    <Compile Include="Text\IEncodedString.cs" />
    <Compile Include="Text\IEncodedStringFactory.cs" />
    <Compile Include="Text\RawString.cs" />
    <Compile Include="Text\RawStringFactory.cs" />
  </ItemGroup>
  <ItemGroup>
    <None Include="ClassDiagram.cd" />
    <None Include="paket.references" />
    <None Include="RazorEngine.snk" />
  </ItemGroup>
<<<<<<< HEAD
  <ItemGroup>
    <Folder Include="CodeCompilation\CSharp\" />
  </ItemGroup>
=======
  <Import Project="$(CSharpTargetsPath)" />
  <!-- To modify your build process, add your task inside one of the targets below and uncomment it. 
       Other similar extension points exist, see Microsoft.Common.targets.
  <Target Name="BeforeBuild">
  </Target>
  <Target Name="AfterBuild">
  </Target>
  -->
>>>>>>> e54deaf2
  <Choose>
    <When Condition="'$(NET40)' == 'True' And $(TargetFrameworkIdentifier) == '.NETFramework' And $(TargetFrameworkVersion) == 'v4.0'">
      <ItemGroup>
        <Reference Include="System.Web.Razor">
          <HintPath>..\..\..\packages\net40\Microsoft.AspNet.Razor\lib\net40\System.Web.Razor.dll</HintPath>
          <Private>True</Private>
          <Paket>True</Paket>
        </Reference>
      </ItemGroup>
    </When>
  </Choose>
  <Choose>
    <When Condition="'$(NET45)' == 'True' And $(TargetFrameworkIdentifier) == '.NETFramework' And ($(TargetFrameworkVersion) == 'v4.5' Or $(TargetFrameworkVersion) == 'v4.5.1' Or $(TargetFrameworkVersion) == 'v4.5.2' Or $(TargetFrameworkVersion) == 'v4.5.3' Or $(TargetFrameworkVersion) == 'v4.6')">
      <ItemGroup>
        <Reference Include="System.Web.Razor">
          <HintPath>..\..\..\packages\net45\Microsoft.AspNet.Razor\lib\net45\System.Web.Razor.dll</HintPath>
          <Private>True</Private>
          <Paket>True</Paket>
        </Reference>
      </ItemGroup>
    </When>
  </Choose>
  <Choose>
    <When Condition="'$(RAZOR4)' == 'True' And $(TargetFrameworkIdentifier) == '.NETFramework' And ($(TargetFrameworkVersion) == 'v4.5' Or $(TargetFrameworkVersion) == 'v4.5.1' Or $(TargetFrameworkVersion) == 'v4.5.2' Or $(TargetFrameworkVersion) == 'v4.5.3' Or $(TargetFrameworkVersion) == 'v4.6')">
      <ItemGroup>
        <Reference Include="Microsoft.AspNet.Razor">
          <HintPath>..\..\..\packages\razor4\Microsoft.AspNet.Razor\lib\net45\Microsoft.AspNet.Razor.dll</HintPath>
          <Private>True</Private>
          <Paket>True</Paket>
        </Reference>
        <Reference Include="mscorlib">
          <Paket>True</Paket>
        </Reference>
      </ItemGroup>
    </When>
  </Choose>
  <Choose>
    <When Condition="'$(RAZOR4)' == 'True' And $(TargetFrameworkIdentifier) == '.NETFramework' And $(TargetFrameworkVersion) == 'v4.6'">
      <ItemGroup>
        <Reference Include="System.IO.FileSystem.Primitives">
          <HintPath>..\..\..\packages\razor4\System.IO.FileSystem.Primitives\lib\net46\System.IO.FileSystem.Primitives.dll</HintPath>
          <Private>True</Private>
          <Paket>True</Paket>
        </Reference>
        <Reference Include="mscorlib">
          <Paket>True</Paket>
        </Reference>
      </ItemGroup>
    </When>
  </Choose>
  <Choose>
    <When Condition="'$(RAZOR4)' == 'True' And $(TargetFrameworkIdentifier) == '.NETFramework' And $(TargetFrameworkVersion) == 'v4.6'">
      <ItemGroup>
        <Reference Include="System.Security.Cryptography.Csp">
          <HintPath>..\..\..\packages\razor4\System.Security.Cryptography.Csp\lib\net46\System.Security.Cryptography.Csp.dll</HintPath>
          <Private>True</Private>
          <Paket>True</Paket>
        </Reference>
        <Reference Include="mscorlib">
          <Paket>True</Paket>
        </Reference>
      </ItemGroup>
    </When>
  </Choose>
  <Choose>
    <When Condition="'$(RAZOR4)' == 'True' And $(TargetFrameworkIdentifier) == '.NETFramework' And $(TargetFrameworkVersion) == 'v4.6'">
      <ItemGroup>
        <Reference Include="System.Security.Cryptography.Primitives">
          <HintPath>..\..\..\packages\razor4\System.Security.Cryptography.Primitives\lib\net46\System.Security.Cryptography.Primitives.dll</HintPath>
          <Private>True</Private>
          <Paket>True</Paket>
        </Reference>
        <Reference Include="mscorlib">
          <Paket>True</Paket>
        </Reference>
      </ItemGroup>
    </When>
  </Choose>
</Project><|MERGE_RESOLUTION|>--- conflicted
+++ resolved
@@ -21,7 +21,6 @@
     <Platform>Net40</Platform>
     <DebugSymbols>true</DebugSymbols>
     <DebugType>full</DebugType>
-    <NET40>True</NET40>
     <DefineConstants Condition=" '$(OS)' != 'Unix' ">DEBUG;TRACE;NET40</DefineConstants>
     <DefineConstants Condition=" '$(OS)' == 'Unix' ">DEBUG;TRACE;NET40;MONO</DefineConstants>
     <TargetFrameworkVersion>v4.0</TargetFrameworkVersion>
@@ -60,7 +59,6 @@
     <Platform>Net40</Platform>
     <DebugType>pdbonly</DebugType>
     <Optimize>true</Optimize>
-    <NET40>True</NET40>
     <DefineConstants Condition=" '$(OS)' != 'Unix' ">TRACE;NET40</DefineConstants>
     <DefineConstants Condition=" '$(OS)' == 'Unix' ">TRACE;NET40;MONO</DefineConstants>
     <TargetFrameworkVersion>v4.0</TargetFrameworkVersion>
@@ -74,7 +72,6 @@
     <DebugSymbols>true</DebugSymbols>
     <DebugType>full</DebugType>
     <Optimize>false</Optimize>
-    <NET45>True</NET45>
     <DefineConstants Condition=" '$(OS)' != 'Unix' ">DEBUG;TRACE;NET45</DefineConstants>
     <DefineConstants Condition=" '$(OS)' == 'Unix' ">DEBUG;TRACE;NET45;MONO</DefineConstants>
     <OutputPath>bin\Debug\</OutputPath>
@@ -111,7 +108,6 @@
     <Platform>Net45</Platform>
     <DebugType>pdbonly</DebugType>
     <Optimize>true</Optimize>
-    <NET45>True</NET45>
     <DefineConstants Condition=" '$(OS)' != 'Unix' ">TRACE;NET45</DefineConstants>
     <DefineConstants Condition=" '$(OS)' == 'Unix' ">TRACE;NET45;MONO</DefineConstants>
     <OutputPath>$(SolutionDir)/../build/net45</OutputPath>
@@ -124,7 +120,6 @@
     <DebugSymbols>true</DebugSymbols>
     <DebugType>full</DebugType>
     <Optimize>false</Optimize>
-    <RAZOR4>True</RAZOR4>
     <DefineConstants Condition=" '$(OS)' != 'Unix' ">DEBUG;TRACE;NET45;RAZOR4</DefineConstants>
     <DefineConstants Condition=" '$(OS)' == 'Unix' ">DEBUG;TRACE;NET45;RAZOR4;MONO</DefineConstants>
     <OutputPath>bin\Debug\</OutputPath>
@@ -161,7 +156,6 @@
     <Platform>Razor4</Platform>
     <DebugType>pdbonly</DebugType>
     <Optimize>true</Optimize>
-    <RAZOR4>True</RAZOR4>
     <DefineConstants Condition=" '$(OS)' != 'Unix' ">TRACE;NET45;RAZOR4</DefineConstants>
     <DefineConstants Condition=" '$(OS)' == 'Unix' ">TRACE;NET45;RAZOR4;MONO</DefineConstants>
     <OutputPath>$(SolutionDir)/../build/razor4</OutputPath>
@@ -349,11 +343,38 @@
     <None Include="paket.references" />
     <None Include="RazorEngine.snk" />
   </ItemGroup>
-<<<<<<< HEAD
   <ItemGroup>
     <Folder Include="CodeCompilation\CSharp\" />
   </ItemGroup>
-=======
+  <Choose>
+    <When Condition=" '$(Platform)' == 'Razor4' ">
+      <ItemGroup>
+        <Reference Include="Microsoft.AspNet.Razor">
+          <HintPath>..\..\..\packages\.nuget\Microsoft.AspNet.Razor.4.0.0-beta6\lib\net45\Microsoft.AspNet.Razor.dll</HintPath>
+          <Private>True</Private>
+          <Paket>False</Paket>
+        </Reference>
+      </ItemGroup>
+    </When>
+    <When Condition="$(TargetFrameworkIdentifier) == '.NETFramework' And ($(TargetFrameworkVersion) == 'v4.0')">
+      <ItemGroup>
+        <Reference Include="System.Web.Razor">
+          <HintPath>..\..\..\packages\.nuget\Microsoft.AspNet.Razor.2.0.30506.0\lib\net40\System.Web.Razor.dll</HintPath>
+          <Private>True</Private>
+          <Paket>False</Paket>
+        </Reference>
+      </ItemGroup>
+    </When>
+    <When Condition="($(TargetFrameworkIdentifier) == '.NETFramework' And ($(TargetFrameworkVersion) == 'v4.5' Or $(TargetFrameworkVersion) == 'v4.5.1' Or $(TargetFrameworkVersion) == 'v4.5.2' Or $(TargetFrameworkVersion) == 'v4.5.3')) Or ($(TargetFrameworkIdentifier) == 'MonoAndroid') Or ($(TargetFrameworkIdentifier) == 'MonoTouch')">
+      <ItemGroup>
+        <Reference Include="System.Web.Razor">
+          <HintPath>..\..\..\packages\Microsoft.AspNet.Razor\lib\net45\System.Web.Razor.dll</HintPath>
+          <Private>True</Private>
+          <Paket>False</Paket>
+        </Reference>
+      </ItemGroup>
+    </When>
+  </Choose>
   <Import Project="$(CSharpTargetsPath)" />
   <!-- To modify your build process, add your task inside one of the targets below and uncomment it. 
        Other similar extension points exist, see Microsoft.Common.targets.
@@ -362,37 +383,9 @@
   <Target Name="AfterBuild">
   </Target>
   -->
->>>>>>> e54deaf2
-  <Choose>
-    <When Condition="'$(NET40)' == 'True' And $(TargetFrameworkIdentifier) == '.NETFramework' And $(TargetFrameworkVersion) == 'v4.0'">
-      <ItemGroup>
-        <Reference Include="System.Web.Razor">
-          <HintPath>..\..\..\packages\net40\Microsoft.AspNet.Razor\lib\net40\System.Web.Razor.dll</HintPath>
-          <Private>True</Private>
-          <Paket>True</Paket>
-        </Reference>
-      </ItemGroup>
-    </When>
-  </Choose>
-  <Choose>
-    <When Condition="'$(NET45)' == 'True' And $(TargetFrameworkIdentifier) == '.NETFramework' And ($(TargetFrameworkVersion) == 'v4.5' Or $(TargetFrameworkVersion) == 'v4.5.1' Or $(TargetFrameworkVersion) == 'v4.5.2' Or $(TargetFrameworkVersion) == 'v4.5.3' Or $(TargetFrameworkVersion) == 'v4.6')">
-      <ItemGroup>
-        <Reference Include="System.Web.Razor">
-          <HintPath>..\..\..\packages\net45\Microsoft.AspNet.Razor\lib\net45\System.Web.Razor.dll</HintPath>
-          <Private>True</Private>
-          <Paket>True</Paket>
-        </Reference>
-      </ItemGroup>
-    </When>
-  </Choose>
   <Choose>
     <When Condition="'$(RAZOR4)' == 'True' And $(TargetFrameworkIdentifier) == '.NETFramework' And ($(TargetFrameworkVersion) == 'v4.5' Or $(TargetFrameworkVersion) == 'v4.5.1' Or $(TargetFrameworkVersion) == 'v4.5.2' Or $(TargetFrameworkVersion) == 'v4.5.3' Or $(TargetFrameworkVersion) == 'v4.6')">
       <ItemGroup>
-        <Reference Include="Microsoft.AspNet.Razor">
-          <HintPath>..\..\..\packages\razor4\Microsoft.AspNet.Razor\lib\net45\Microsoft.AspNet.Razor.dll</HintPath>
-          <Private>True</Private>
-          <Paket>True</Paket>
-        </Reference>
         <Reference Include="mscorlib">
           <Paket>True</Paket>
         </Reference>
