--- conflicted
+++ resolved
@@ -1,8 +1,3 @@
-<<<<<<< HEAD
-Microsoft.AspNet.Razor
-Microsoft.CodeAnalysis
-NUnit
-=======
 group Net45
   Microsoft.AspNet.Razor
   Microsoft.CodeAnalysis
@@ -15,5 +10,4 @@
   Microsoft.CodeAnalysis
 
 group Test
-  NUnit
->>>>>>> e54deaf2
+  NUnit