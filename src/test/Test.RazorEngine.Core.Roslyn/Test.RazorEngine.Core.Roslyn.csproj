--- conflicted
+++ resolved
@@ -17,7 +17,6 @@
     <DebugSymbols>true</DebugSymbols>
     <DebugType>full</DebugType>
     <Optimize>false</Optimize>
-    <NET40>True</NET40>
     <DefineConstants Condition=" '$(OS)' != 'Unix' ">DEBUG;TRACE;NET40</DefineConstants>
     <DefineConstants Condition=" '$(OS)' == 'Unix' ">DEBUG;TRACE;NET40;MONO</DefineConstants>
     <TargetFrameworkVersion>v4.0</TargetFrameworkVersion>
@@ -28,7 +27,6 @@
   <PropertyGroup Condition=" '$(Configuration)|$(Platform)' == 'Release|Net40' ">
     <DebugType>pdbonly</DebugType>
     <Optimize>true</Optimize>
-    <NET40>True</NET40>
     <DefineConstants Condition=" '$(OS)' != 'Unix' ">TRACE;NET40</DefineConstants>
     <DefineConstants Condition=" '$(OS)' == 'Unix' ">TRACE;NET40;MONO</DefineConstants>
     <TargetFrameworkVersion>v4.0</TargetFrameworkVersion>
@@ -40,7 +38,6 @@
     <DebugSymbols>true</DebugSymbols>
     <DebugType>full</DebugType>
     <Optimize>false</Optimize>
-    <NET45>True</NET45>
     <DefineConstants Condition=" '$(OS)' != 'Unix' ">DEBUG;TRACE;NET45</DefineConstants>
     <DefineConstants Condition=" '$(OS)' == 'Unix' ">DEBUG;TRACE;NET45;MONO</DefineConstants>
     <OutputPath>bin\Debug\</OutputPath>
@@ -50,7 +47,6 @@
   <PropertyGroup Condition=" '$(Configuration)|$(Platform)' == 'Release|Net45' ">
     <DebugType>pdbonly</DebugType>
     <Optimize>true</Optimize>
-    <NET45>True</NET45>
     <DefineConstants Condition=" '$(OS)' != 'Unix' ">TRACE;NET45</DefineConstants>
     <DefineConstants Condition=" '$(OS)' == 'Unix' ">TRACE;NET45;MONO</DefineConstants>
     <OutputPath>$(SolutionDir)/../build/test/net45</OutputPath>
@@ -61,7 +57,6 @@
     <DebugSymbols>true</DebugSymbols>
     <DebugType>full</DebugType>
     <Optimize>false</Optimize>
-    <RAZOR4>True</RAZOR4>
     <DefineConstants Condition=" '$(OS)' != 'Unix' ">DEBUG;TRACE;NET45;RAZOR4</DefineConstants>
     <DefineConstants Condition=" '$(OS)' == 'Unix' ">DEBUG;TRACE;NET45;RAZOR4;MONO</DefineConstants>
     <OutputPath>bin\Debug\</OutputPath>
@@ -71,7 +66,6 @@
   <PropertyGroup Condition=" '$(Configuration)|$(Platform)' == 'Release|Razor4' ">
     <DebugType>pdbonly</DebugType>
     <Optimize>true</Optimize>
-    <RAZOR4>True</RAZOR4>
     <DefineConstants Condition=" '$(OS)' != 'Unix' ">TRACE;NET45;RAZOR4</DefineConstants>
     <DefineConstants Condition=" '$(OS)' == 'Unix' ">TRACE;NET45;RAZOR4;MONO</DefineConstants>
     <OutputPath>$(SolutionDir)/../build/test/razor4</OutputPath>
@@ -94,6 +88,35 @@
     <Reference Include="System.Data" />
     <Reference Include="System.Xml" />
   </ItemGroup>
+  <Choose>
+    <When Condition=" '$(Platform)' == 'Razor4' ">
+      <ItemGroup>
+        <Reference Include="Microsoft.AspNet.Razor">
+          <HintPath>..\..\..\packages\.nuget\Microsoft.AspNet.Razor.4.0.0-beta6\lib\net45\Microsoft.AspNet.Razor.dll</HintPath>
+          <Private>True</Private>
+          <Paket>False</Paket>
+        </Reference>
+      </ItemGroup>
+    </When>
+    <When Condition="$(TargetFrameworkIdentifier) == '.NETFramework' And ($(TargetFrameworkVersion) == 'v4.0')">
+      <ItemGroup>
+        <Reference Include="System.Web.Razor">
+          <HintPath>..\..\..\packages\.nuget\Microsoft.AspNet.Razor.2.0.30506.0\lib\net40\System.Web.Razor.dll</HintPath>
+          <Private>True</Private>
+          <Paket>False</Paket>
+        </Reference>
+      </ItemGroup>
+    </When>
+    <When Condition="($(TargetFrameworkIdentifier) == '.NETFramework' And ($(TargetFrameworkVersion) == 'v4.5' Or $(TargetFrameworkVersion) == 'v4.5.1' Or $(TargetFrameworkVersion) == 'v4.5.2' Or $(TargetFrameworkVersion) == 'v4.5.3')) Or ($(TargetFrameworkIdentifier) == 'MonoAndroid') Or ($(TargetFrameworkIdentifier) == 'MonoTouch')">
+      <ItemGroup>
+        <Reference Include="System.Web.Razor">
+          <HintPath>..\..\..\packages\Microsoft.AspNet.Razor\lib\net45\System.Web.Razor.dll</HintPath>
+          <Private>True</Private>
+          <Paket>False</Paket>
+        </Reference>
+      </ItemGroup>
+    </When>
+  </Choose>
   <ItemGroup>
     <Compile Include="RoslynCompilerTestFixture.cs" />
     <Compile Include="Properties\AssemblyInfo.cs" />
@@ -113,10 +136,7 @@
     </ProjectReference>
   </ItemGroup>
   <ItemGroup>
-<<<<<<< HEAD
     <None Include="App.config" />
-=======
->>>>>>> e54deaf2
     <None Include="paket.references" />
     <None Include="RazorEngine.snk" />
   </ItemGroup>
@@ -132,34 +152,6 @@
   </Target>
   -->
   <Choose>
-<<<<<<< HEAD
-    <When Condition="$(TargetFrameworkIdentifier) == '.NETFramework' And ($(TargetFrameworkVersion) == 'v4.5' Or $(TargetFrameworkVersion) == 'v4.5.1' Or $(TargetFrameworkVersion) == 'v4.5.2' Or $(TargetFrameworkVersion) == 'v4.5.3' Or $(TargetFrameworkVersion) == 'v4.6')">
-      <ItemGroup>
-        <Reference Include="Microsoft.CodeAnalysis">
-          <HintPath>..\..\..\packages\Microsoft.CodeAnalysis.Common\lib\net45\Microsoft.CodeAnalysis.dll</HintPath>
-=======
-    <When Condition="'$(NET40)' == 'True' And $(TargetFrameworkIdentifier) == '.NETFramework' And $(TargetFrameworkVersion) == 'v4.0'">
-      <ItemGroup>
-        <Reference Include="System.Web.Razor">
-          <HintPath>..\..\..\packages\net40\Microsoft.AspNet.Razor\lib\net40\System.Web.Razor.dll</HintPath>
-          <Private>True</Private>
-          <Paket>True</Paket>
-        </Reference>
-      </ItemGroup>
-    </When>
-  </Choose>
-  <Choose>
-    <When Condition="'$(NET45)' == 'True' And $(TargetFrameworkIdentifier) == '.NETFramework' And ($(TargetFrameworkVersion) == 'v4.5' Or $(TargetFrameworkVersion) == 'v4.5.1' Or $(TargetFrameworkVersion) == 'v4.5.2' Or $(TargetFrameworkVersion) == 'v4.5.3' Or $(TargetFrameworkVersion) == 'v4.6')">
-      <ItemGroup>
-        <Reference Include="System.Web.Razor">
-          <HintPath>..\..\..\packages\net45\Microsoft.AspNet.Razor\lib\net45\System.Web.Razor.dll</HintPath>
-          <Private>True</Private>
-          <Paket>True</Paket>
-        </Reference>
-      </ItemGroup>
-    </When>
-  </Choose>
-  <Choose>
     <When Condition="'$(NET45)' == 'True' And $(TargetFrameworkIdentifier) == '.NETFramework' And ($(TargetFrameworkVersion) == 'v4.5' Or $(TargetFrameworkVersion) == 'v4.5.1' Or $(TargetFrameworkVersion) == 'v4.5.2' Or $(TargetFrameworkVersion) == 'v4.5.3' Or $(TargetFrameworkVersion) == 'v4.6')">
       <ItemGroup>
         <Reference Include="Microsoft.CodeAnalysis.Desktop">
@@ -169,36 +161,22 @@
         </Reference>
         <Reference Include="Microsoft.CodeAnalysis">
           <HintPath>..\..\..\packages\net45\Microsoft.CodeAnalysis.Common\lib\net45\Microsoft.CodeAnalysis.dll</HintPath>
->>>>>>> e54deaf2
-          <Private>True</Private>
-          <Paket>True</Paket>
-        </Reference>
-      </ItemGroup>
-    </When>
-<<<<<<< HEAD
-    <When Condition="($(TargetFrameworkIdentifier) == '.NETCore') Or ($(TargetFrameworkIdentifier) == 'MonoAndroid') Or ($(TargetFrameworkIdentifier) == 'MonoTouch') Or ($(TargetFrameworkIdentifier) == 'Xamarin.iOS') Or ($(TargetFrameworkIdentifier) == 'Xamarin.Mac') Or ($(TargetFrameworkProfile) == 'Profile7') Or ($(TargetFrameworkProfile) == 'Profile44')">
-      <ItemGroup>
-        <Reference Include="Microsoft.CodeAnalysis">
-          <HintPath>..\..\..\packages\Microsoft.CodeAnalysis.Common\lib\portable-net45+win8\Microsoft.CodeAnalysis.dll</HintPath>
-=======
+          <Private>True</Private>
+          <Paket>True</Paket>
+        </Reference>
+      </ItemGroup>
+    </When>
     <When Condition="'$(NET45)' == 'True' And ($(TargetFrameworkIdentifier) == '.NETCore') Or ($(TargetFrameworkIdentifier) == 'MonoAndroid') Or ($(TargetFrameworkIdentifier) == 'MonoTouch') Or ($(TargetFrameworkIdentifier) == 'Xamarin.iOS') Or ($(TargetFrameworkIdentifier) == 'Xamarin.Mac') Or ($(TargetFrameworkProfile) == 'Profile7') Or ($(TargetFrameworkProfile) == 'Profile44')">
       <ItemGroup>
         <Reference Include="Microsoft.CodeAnalysis">
           <HintPath>..\..\..\packages\net45\Microsoft.CodeAnalysis.Common\lib\portable-net45+win8\Microsoft.CodeAnalysis.dll</HintPath>
->>>>>>> e54deaf2
-          <Private>True</Private>
-          <Paket>True</Paket>
-        </Reference>
-      </ItemGroup>
-    </When>
-  </Choose>
-  <Choose>
-<<<<<<< HEAD
-    <When Condition="$(TargetFrameworkIdentifier) == '.NETFramework' And ($(TargetFrameworkVersion) == 'v4.5' Or $(TargetFrameworkVersion) == 'v4.5.1' Or $(TargetFrameworkVersion) == 'v4.5.2' Or $(TargetFrameworkVersion) == 'v4.5.3' Or $(TargetFrameworkVersion) == 'v4.6')">
-      <ItemGroup>
-        <Reference Include="Microsoft.CodeAnalysis.CSharp">
-          <HintPath>..\..\..\packages\Microsoft.CodeAnalysis.CSharp\lib\net45\Microsoft.CodeAnalysis.CSharp.dll</HintPath>
-=======
+          <Private>True</Private>
+          <Paket>True</Paket>
+        </Reference>
+      </ItemGroup>
+    </When>
+  </Choose>
+  <Choose>
     <When Condition="'$(NET45)' == 'True' And $(TargetFrameworkIdentifier) == '.NETFramework' And ($(TargetFrameworkVersion) == 'v4.5' Or $(TargetFrameworkVersion) == 'v4.5.1' Or $(TargetFrameworkVersion) == 'v4.5.2' Or $(TargetFrameworkVersion) == 'v4.5.3' Or $(TargetFrameworkVersion) == 'v4.6')">
       <ItemGroup>
         <Reference Include="Microsoft.CodeAnalysis.CSharp.Desktop">
@@ -208,36 +186,22 @@
         </Reference>
         <Reference Include="Microsoft.CodeAnalysis.CSharp">
           <HintPath>..\..\..\packages\net45\Microsoft.CodeAnalysis.CSharp\lib\net45\Microsoft.CodeAnalysis.CSharp.dll</HintPath>
->>>>>>> e54deaf2
-          <Private>True</Private>
-          <Paket>True</Paket>
-        </Reference>
-      </ItemGroup>
-    </When>
-<<<<<<< HEAD
-    <When Condition="($(TargetFrameworkIdentifier) == '.NETCore') Or ($(TargetFrameworkIdentifier) == 'MonoAndroid') Or ($(TargetFrameworkIdentifier) == 'MonoTouch') Or ($(TargetFrameworkIdentifier) == 'Xamarin.iOS') Or ($(TargetFrameworkIdentifier) == 'Xamarin.Mac') Or ($(TargetFrameworkProfile) == 'Profile7') Or ($(TargetFrameworkProfile) == 'Profile44')">
-      <ItemGroup>
-        <Reference Include="Microsoft.CodeAnalysis.CSharp">
-          <HintPath>..\..\..\packages\Microsoft.CodeAnalysis.CSharp\lib\portable-net45+win8\Microsoft.CodeAnalysis.CSharp.dll</HintPath>
-=======
+          <Private>True</Private>
+          <Paket>True</Paket>
+        </Reference>
+      </ItemGroup>
+    </When>
     <When Condition="'$(NET45)' == 'True' And ($(TargetFrameworkIdentifier) == '.NETCore') Or ($(TargetFrameworkIdentifier) == 'MonoAndroid') Or ($(TargetFrameworkIdentifier) == 'MonoTouch') Or ($(TargetFrameworkIdentifier) == 'Xamarin.iOS') Or ($(TargetFrameworkIdentifier) == 'Xamarin.Mac') Or ($(TargetFrameworkProfile) == 'Profile7') Or ($(TargetFrameworkProfile) == 'Profile44')">
       <ItemGroup>
         <Reference Include="Microsoft.CodeAnalysis.CSharp">
           <HintPath>..\..\..\packages\net45\Microsoft.CodeAnalysis.CSharp\lib\portable-net45+win8\Microsoft.CodeAnalysis.CSharp.dll</HintPath>
->>>>>>> e54deaf2
-          <Private>True</Private>
-          <Paket>True</Paket>
-        </Reference>
-      </ItemGroup>
-    </When>
-  </Choose>
-  <Choose>
-<<<<<<< HEAD
-    <When Condition="$(TargetFrameworkIdentifier) == '.NETFramework' And ($(TargetFrameworkVersion) == 'v4.5' Or $(TargetFrameworkVersion) == 'v4.5.1' Or $(TargetFrameworkVersion) == 'v4.5.2' Or $(TargetFrameworkVersion) == 'v4.5.3' Or $(TargetFrameworkVersion) == 'v4.6')">
-      <ItemGroup>
-        <Reference Include="Microsoft.CodeAnalysis.CSharp.Workspaces">
-          <HintPath>..\..\..\packages\Microsoft.CodeAnalysis.CSharp.Workspaces\lib\net45\Microsoft.CodeAnalysis.CSharp.Workspaces.dll</HintPath>
-=======
+          <Private>True</Private>
+          <Paket>True</Paket>
+        </Reference>
+      </ItemGroup>
+    </When>
+  </Choose>
+  <Choose>
     <When Condition="'$(NET45)' == 'True' And $(TargetFrameworkIdentifier) == '.NETFramework' And ($(TargetFrameworkVersion) == 'v4.5' Or $(TargetFrameworkVersion) == 'v4.5.1' Or $(TargetFrameworkVersion) == 'v4.5.2' Or $(TargetFrameworkVersion) == 'v4.5.3' Or $(TargetFrameworkVersion) == 'v4.6')">
       <ItemGroup>
         <Reference Include="Microsoft.CodeAnalysis.CSharp.Workspaces.Desktop">
@@ -247,36 +211,22 @@
         </Reference>
         <Reference Include="Microsoft.CodeAnalysis.CSharp.Workspaces">
           <HintPath>..\..\..\packages\net45\Microsoft.CodeAnalysis.CSharp.Workspaces\lib\net45\Microsoft.CodeAnalysis.CSharp.Workspaces.dll</HintPath>
->>>>>>> e54deaf2
-          <Private>True</Private>
-          <Paket>True</Paket>
-        </Reference>
-      </ItemGroup>
-    </When>
-<<<<<<< HEAD
-    <When Condition="($(TargetFrameworkIdentifier) == '.NETCore') Or ($(TargetFrameworkIdentifier) == 'MonoAndroid') Or ($(TargetFrameworkIdentifier) == 'MonoTouch') Or ($(TargetFrameworkIdentifier) == 'Xamarin.iOS') Or ($(TargetFrameworkIdentifier) == 'Xamarin.Mac') Or ($(TargetFrameworkProfile) == 'Profile7') Or ($(TargetFrameworkProfile) == 'Profile44')">
-      <ItemGroup>
-        <Reference Include="Microsoft.CodeAnalysis.CSharp.Workspaces">
-          <HintPath>..\..\..\packages\Microsoft.CodeAnalysis.CSharp.Workspaces\lib\portable-net45+win8\Microsoft.CodeAnalysis.CSharp.Workspaces.dll</HintPath>
-=======
+          <Private>True</Private>
+          <Paket>True</Paket>
+        </Reference>
+      </ItemGroup>
+    </When>
     <When Condition="'$(NET45)' == 'True' And ($(TargetFrameworkIdentifier) == '.NETCore') Or ($(TargetFrameworkIdentifier) == 'MonoAndroid') Or ($(TargetFrameworkIdentifier) == 'MonoTouch') Or ($(TargetFrameworkIdentifier) == 'Xamarin.iOS') Or ($(TargetFrameworkIdentifier) == 'Xamarin.Mac') Or ($(TargetFrameworkProfile) == 'Profile7') Or ($(TargetFrameworkProfile) == 'Profile44')">
       <ItemGroup>
         <Reference Include="Microsoft.CodeAnalysis.CSharp.Workspaces">
           <HintPath>..\..\..\packages\net45\Microsoft.CodeAnalysis.CSharp.Workspaces\lib\portable-net45+win8\Microsoft.CodeAnalysis.CSharp.Workspaces.dll</HintPath>
->>>>>>> e54deaf2
-          <Private>True</Private>
-          <Paket>True</Paket>
-        </Reference>
-      </ItemGroup>
-    </When>
-  </Choose>
-  <Choose>
-<<<<<<< HEAD
-    <When Condition="$(TargetFrameworkIdentifier) == '.NETFramework' And ($(TargetFrameworkVersion) == 'v4.5' Or $(TargetFrameworkVersion) == 'v4.5.1' Or $(TargetFrameworkVersion) == 'v4.5.2' Or $(TargetFrameworkVersion) == 'v4.5.3' Or $(TargetFrameworkVersion) == 'v4.6')">
-      <ItemGroup>
-        <Reference Include="Microsoft.CodeAnalysis.VisualBasic">
-          <HintPath>..\..\..\packages\Microsoft.CodeAnalysis.VisualBasic\lib\net45\Microsoft.CodeAnalysis.VisualBasic.dll</HintPath>
-=======
+          <Private>True</Private>
+          <Paket>True</Paket>
+        </Reference>
+      </ItemGroup>
+    </When>
+  </Choose>
+  <Choose>
     <When Condition="'$(NET45)' == 'True' And $(TargetFrameworkIdentifier) == '.NETFramework' And ($(TargetFrameworkVersion) == 'v4.5' Or $(TargetFrameworkVersion) == 'v4.5.1' Or $(TargetFrameworkVersion) == 'v4.5.2' Or $(TargetFrameworkVersion) == 'v4.5.3' Or $(TargetFrameworkVersion) == 'v4.6')">
       <ItemGroup>
         <Reference Include="Microsoft.CodeAnalysis.VisualBasic.Desktop">
@@ -286,36 +236,22 @@
         </Reference>
         <Reference Include="Microsoft.CodeAnalysis.VisualBasic">
           <HintPath>..\..\..\packages\net45\Microsoft.CodeAnalysis.VisualBasic\lib\net45\Microsoft.CodeAnalysis.VisualBasic.dll</HintPath>
->>>>>>> e54deaf2
-          <Private>True</Private>
-          <Paket>True</Paket>
-        </Reference>
-      </ItemGroup>
-    </When>
-<<<<<<< HEAD
-    <When Condition="($(TargetFrameworkIdentifier) == '.NETCore') Or ($(TargetFrameworkIdentifier) == 'MonoAndroid') Or ($(TargetFrameworkIdentifier) == 'MonoTouch') Or ($(TargetFrameworkIdentifier) == 'Xamarin.iOS') Or ($(TargetFrameworkIdentifier) == 'Xamarin.Mac') Or ($(TargetFrameworkProfile) == 'Profile7') Or ($(TargetFrameworkProfile) == 'Profile44')">
-      <ItemGroup>
-        <Reference Include="Microsoft.CodeAnalysis.VisualBasic">
-          <HintPath>..\..\..\packages\Microsoft.CodeAnalysis.VisualBasic\lib\portable-net45+win8\Microsoft.CodeAnalysis.VisualBasic.dll</HintPath>
-=======
+          <Private>True</Private>
+          <Paket>True</Paket>
+        </Reference>
+      </ItemGroup>
+    </When>
     <When Condition="'$(NET45)' == 'True' And ($(TargetFrameworkIdentifier) == '.NETCore') Or ($(TargetFrameworkIdentifier) == 'MonoAndroid') Or ($(TargetFrameworkIdentifier) == 'MonoTouch') Or ($(TargetFrameworkIdentifier) == 'Xamarin.iOS') Or ($(TargetFrameworkIdentifier) == 'Xamarin.Mac') Or ($(TargetFrameworkProfile) == 'Profile7') Or ($(TargetFrameworkProfile) == 'Profile44')">
       <ItemGroup>
         <Reference Include="Microsoft.CodeAnalysis.VisualBasic">
           <HintPath>..\..\..\packages\net45\Microsoft.CodeAnalysis.VisualBasic\lib\portable-net45+win8\Microsoft.CodeAnalysis.VisualBasic.dll</HintPath>
->>>>>>> e54deaf2
-          <Private>True</Private>
-          <Paket>True</Paket>
-        </Reference>
-      </ItemGroup>
-    </When>
-  </Choose>
-  <Choose>
-<<<<<<< HEAD
-    <When Condition="$(TargetFrameworkIdentifier) == '.NETFramework' And ($(TargetFrameworkVersion) == 'v4.5' Or $(TargetFrameworkVersion) == 'v4.5.1' Or $(TargetFrameworkVersion) == 'v4.5.2' Or $(TargetFrameworkVersion) == 'v4.5.3' Or $(TargetFrameworkVersion) == 'v4.6')">
-      <ItemGroup>
-        <Reference Include="Microsoft.CodeAnalysis.VisualBasic.Workspaces">
-          <HintPath>..\..\..\packages\Microsoft.CodeAnalysis.VisualBasic.Workspaces\lib\net45\Microsoft.CodeAnalysis.VisualBasic.Workspaces.dll</HintPath>
-=======
+          <Private>True</Private>
+          <Paket>True</Paket>
+        </Reference>
+      </ItemGroup>
+    </When>
+  </Choose>
+  <Choose>
     <When Condition="'$(NET45)' == 'True' And $(TargetFrameworkIdentifier) == '.NETFramework' And ($(TargetFrameworkVersion) == 'v4.5' Or $(TargetFrameworkVersion) == 'v4.5.1' Or $(TargetFrameworkVersion) == 'v4.5.2' Or $(TargetFrameworkVersion) == 'v4.5.3' Or $(TargetFrameworkVersion) == 'v4.6')">
       <ItemGroup>
         <Reference Include="Microsoft.CodeAnalysis.VisualBasic.Workspaces.Desktop">
@@ -325,121 +261,70 @@
         </Reference>
         <Reference Include="Microsoft.CodeAnalysis.VisualBasic.Workspaces">
           <HintPath>..\..\..\packages\net45\Microsoft.CodeAnalysis.VisualBasic.Workspaces\lib\net45\Microsoft.CodeAnalysis.VisualBasic.Workspaces.dll</HintPath>
->>>>>>> e54deaf2
-          <Private>True</Private>
-          <Paket>True</Paket>
-        </Reference>
-      </ItemGroup>
-    </When>
-<<<<<<< HEAD
-    <When Condition="($(TargetFrameworkIdentifier) == '.NETCore') Or ($(TargetFrameworkIdentifier) == 'MonoAndroid') Or ($(TargetFrameworkIdentifier) == 'MonoTouch') Or ($(TargetFrameworkIdentifier) == 'Xamarin.iOS') Or ($(TargetFrameworkIdentifier) == 'Xamarin.Mac') Or ($(TargetFrameworkProfile) == 'Profile7') Or ($(TargetFrameworkProfile) == 'Profile44')">
-      <ItemGroup>
-        <Reference Include="Microsoft.CodeAnalysis.VisualBasic.Workspaces">
-          <HintPath>..\..\..\packages\Microsoft.CodeAnalysis.VisualBasic.Workspaces\lib\portable-net45+win8\Microsoft.CodeAnalysis.VisualBasic.Workspaces.dll</HintPath>
-=======
+          <Private>True</Private>
+          <Paket>True</Paket>
+        </Reference>
+      </ItemGroup>
+    </When>
     <When Condition="'$(NET45)' == 'True' And ($(TargetFrameworkIdentifier) == '.NETCore') Or ($(TargetFrameworkIdentifier) == 'MonoAndroid') Or ($(TargetFrameworkIdentifier) == 'MonoTouch') Or ($(TargetFrameworkIdentifier) == 'Xamarin.iOS') Or ($(TargetFrameworkIdentifier) == 'Xamarin.Mac') Or ($(TargetFrameworkProfile) == 'Profile7') Or ($(TargetFrameworkProfile) == 'Profile44')">
       <ItemGroup>
         <Reference Include="Microsoft.CodeAnalysis.VisualBasic.Workspaces">
           <HintPath>..\..\..\packages\net45\Microsoft.CodeAnalysis.VisualBasic.Workspaces\lib\portable-net45+win8\Microsoft.CodeAnalysis.VisualBasic.Workspaces.dll</HintPath>
->>>>>>> e54deaf2
-          <Private>True</Private>
-          <Paket>True</Paket>
-        </Reference>
-      </ItemGroup>
-    </When>
-  </Choose>
-  <Choose>
-<<<<<<< HEAD
-    <When Condition="$(TargetFrameworkIdentifier) == '.NETFramework' And ($(TargetFrameworkVersion) == 'v4.5' Or $(TargetFrameworkVersion) == 'v4.5.1' Or $(TargetFrameworkVersion) == 'v4.5.2' Or $(TargetFrameworkVersion) == 'v4.5.3' Or $(TargetFrameworkVersion) == 'v4.6')">
-      <ItemGroup>
-        <Reference Include="Microsoft.CodeAnalysis.Workspaces.Desktop">
-          <HintPath>..\..\..\packages\Microsoft.CodeAnalysis.Workspaces.Common\lib\net45\Microsoft.CodeAnalysis.Workspaces.Desktop.dll</HintPath>
-=======
+          <Private>True</Private>
+          <Paket>True</Paket>
+        </Reference>
+      </ItemGroup>
+    </When>
+  </Choose>
+  <Choose>
     <When Condition="'$(NET45)' == 'True' And $(TargetFrameworkIdentifier) == '.NETFramework' And ($(TargetFrameworkVersion) == 'v4.5' Or $(TargetFrameworkVersion) == 'v4.5.1' Or $(TargetFrameworkVersion) == 'v4.5.2' Or $(TargetFrameworkVersion) == 'v4.5.3' Or $(TargetFrameworkVersion) == 'v4.6')">
       <ItemGroup>
         <Reference Include="Microsoft.CodeAnalysis.Workspaces.Desktop">
           <HintPath>..\..\..\packages\net45\Microsoft.CodeAnalysis.Workspaces.Common\lib\net45\Microsoft.CodeAnalysis.Workspaces.Desktop.dll</HintPath>
->>>>>>> e54deaf2
           <Private>True</Private>
           <Paket>True</Paket>
         </Reference>
         <Reference Include="Microsoft.CodeAnalysis.Workspaces">
-<<<<<<< HEAD
-          <HintPath>..\..\..\packages\Microsoft.CodeAnalysis.Workspaces.Common\lib\net45\Microsoft.CodeAnalysis.Workspaces.dll</HintPath>
-=======
           <HintPath>..\..\..\packages\net45\Microsoft.CodeAnalysis.Workspaces.Common\lib\net45\Microsoft.CodeAnalysis.Workspaces.dll</HintPath>
->>>>>>> e54deaf2
-          <Private>True</Private>
-          <Paket>True</Paket>
-        </Reference>
-      </ItemGroup>
-    </When>
-<<<<<<< HEAD
-    <When Condition="($(TargetFrameworkIdentifier) == '.NETCore') Or ($(TargetFrameworkIdentifier) == 'MonoAndroid') Or ($(TargetFrameworkIdentifier) == 'MonoTouch') Or ($(TargetFrameworkIdentifier) == 'Xamarin.iOS') Or ($(TargetFrameworkIdentifier) == 'Xamarin.Mac') Or ($(TargetFrameworkProfile) == 'Profile7') Or ($(TargetFrameworkProfile) == 'Profile44')">
-      <ItemGroup>
-        <Reference Include="Microsoft.CodeAnalysis.Workspaces">
-          <HintPath>..\..\..\packages\Microsoft.CodeAnalysis.Workspaces.Common\lib\portable-net45+win8\Microsoft.CodeAnalysis.Workspaces.dll</HintPath>
-=======
+          <Private>True</Private>
+          <Paket>True</Paket>
+        </Reference>
+      </ItemGroup>
+    </When>
     <When Condition="'$(NET45)' == 'True' And ($(TargetFrameworkIdentifier) == '.NETCore') Or ($(TargetFrameworkIdentifier) == 'MonoAndroid') Or ($(TargetFrameworkIdentifier) == 'MonoTouch') Or ($(TargetFrameworkIdentifier) == 'Xamarin.iOS') Or ($(TargetFrameworkIdentifier) == 'Xamarin.Mac') Or ($(TargetFrameworkProfile) == 'Profile7') Or ($(TargetFrameworkProfile) == 'Profile44')">
       <ItemGroup>
         <Reference Include="Microsoft.CodeAnalysis.Workspaces">
           <HintPath>..\..\..\packages\net45\Microsoft.CodeAnalysis.Workspaces.Common\lib\portable-net45+win8\Microsoft.CodeAnalysis.Workspaces.dll</HintPath>
->>>>>>> e54deaf2
-          <Private>True</Private>
-          <Paket>True</Paket>
-        </Reference>
-      </ItemGroup>
-    </When>
-  </Choose>
-  <Choose>
-<<<<<<< HEAD
-    <When Condition="($(TargetFrameworkIdentifier) == 'WindowsPhoneApp') Or ($(TargetFrameworkIdentifier) == '.NETCore') Or ($(TargetFrameworkIdentifier) == '.NETFramework' And ($(TargetFrameworkVersion) == 'v4.5' Or $(TargetFrameworkVersion) == 'v4.5.1' Or $(TargetFrameworkVersion) == 'v4.5.2' Or $(TargetFrameworkVersion) == 'v4.5.3' Or $(TargetFrameworkVersion) == 'v4.6')) Or ($(TargetFrameworkIdentifier) == 'WindowsPhone' And ($(TargetFrameworkVersion) == 'v8.0' Or $(TargetFrameworkVersion) == 'v8.1')) Or ($(TargetFrameworkIdentifier) == 'MonoAndroid') Or ($(TargetFrameworkIdentifier) == 'MonoTouch') Or ($(TargetFrameworkIdentifier) == 'Xamarin.iOS') Or ($(TargetFrameworkIdentifier) == 'Xamarin.Mac') Or ($(TargetFrameworkProfile) == 'Profile7') Or ($(TargetFrameworkProfile) == 'Profile31') Or ($(TargetFrameworkProfile) == 'Profile32') Or ($(TargetFrameworkProfile) == 'Profile44') Or ($(TargetFrameworkProfile) == 'Profile49') Or ($(TargetFrameworkProfile) == 'Profile78') Or ($(TargetFrameworkProfile) == 'Profile84') Or ($(TargetFrameworkProfile) == 'Profile111') Or ($(TargetFrameworkProfile) == 'Profile151') Or ($(TargetFrameworkProfile) == 'Profile157') Or ($(TargetFrameworkProfile) == 'Profile259')">
-      <ItemGroup>
-        <Reference Include="System.Composition.AttributedModel">
-          <HintPath>..\..\..\packages\Microsoft.Composition\lib\portable-net45+win8+wp8+wpa81\System.Composition.AttributedModel.dll</HintPath>
-=======
+          <Private>True</Private>
+          <Paket>True</Paket>
+        </Reference>
+      </ItemGroup>
+    </When>
+  </Choose>
+  <Choose>
     <When Condition="'$(NET45)' == 'True' And ($(TargetFrameworkIdentifier) == 'WindowsPhoneApp') Or ($(TargetFrameworkIdentifier) == '.NETCore') Or ($(TargetFrameworkIdentifier) == '.NETFramework' And ($(TargetFrameworkVersion) == 'v4.5' Or $(TargetFrameworkVersion) == 'v4.5.1' Or $(TargetFrameworkVersion) == 'v4.5.2' Or $(TargetFrameworkVersion) == 'v4.5.3' Or $(TargetFrameworkVersion) == 'v4.6')) Or ($(TargetFrameworkIdentifier) == 'WindowsPhone' And ($(TargetFrameworkVersion) == 'v8.0' Or $(TargetFrameworkVersion) == 'v8.1')) Or ($(TargetFrameworkIdentifier) == 'MonoAndroid') Or ($(TargetFrameworkIdentifier) == 'MonoTouch') Or ($(TargetFrameworkIdentifier) == 'Xamarin.iOS') Or ($(TargetFrameworkIdentifier) == 'Xamarin.Mac') Or ($(TargetFrameworkProfile) == 'Profile7') Or ($(TargetFrameworkProfile) == 'Profile31') Or ($(TargetFrameworkProfile) == 'Profile32') Or ($(TargetFrameworkProfile) == 'Profile44') Or ($(TargetFrameworkProfile) == 'Profile49') Or ($(TargetFrameworkProfile) == 'Profile78') Or ($(TargetFrameworkProfile) == 'Profile84') Or ($(TargetFrameworkProfile) == 'Profile111') Or ($(TargetFrameworkProfile) == 'Profile151') Or ($(TargetFrameworkProfile) == 'Profile157') Or ($(TargetFrameworkProfile) == 'Profile259')">
       <ItemGroup>
         <Reference Include="System.Composition.AttributedModel">
           <HintPath>..\..\..\packages\net45\Microsoft.Composition\lib\portable-net45+win8+wp8+wpa81\System.Composition.AttributedModel.dll</HintPath>
->>>>>>> e54deaf2
           <Private>True</Private>
           <Paket>True</Paket>
         </Reference>
         <Reference Include="System.Composition.Convention">
-<<<<<<< HEAD
-          <HintPath>..\..\..\packages\Microsoft.Composition\lib\portable-net45+win8+wp8+wpa81\System.Composition.Convention.dll</HintPath>
-=======
           <HintPath>..\..\..\packages\net45\Microsoft.Composition\lib\portable-net45+win8+wp8+wpa81\System.Composition.Convention.dll</HintPath>
->>>>>>> e54deaf2
           <Private>True</Private>
           <Paket>True</Paket>
         </Reference>
         <Reference Include="System.Composition.Hosting">
-<<<<<<< HEAD
-          <HintPath>..\..\..\packages\Microsoft.Composition\lib\portable-net45+win8+wp8+wpa81\System.Composition.Hosting.dll</HintPath>
-=======
           <HintPath>..\..\..\packages\net45\Microsoft.Composition\lib\portable-net45+win8+wp8+wpa81\System.Composition.Hosting.dll</HintPath>
->>>>>>> e54deaf2
           <Private>True</Private>
           <Paket>True</Paket>
         </Reference>
         <Reference Include="System.Composition.Runtime">
-<<<<<<< HEAD
-          <HintPath>..\..\..\packages\Microsoft.Composition\lib\portable-net45+win8+wp8+wpa81\System.Composition.Runtime.dll</HintPath>
-=======
           <HintPath>..\..\..\packages\net45\Microsoft.Composition\lib\portable-net45+win8+wp8+wpa81\System.Composition.Runtime.dll</HintPath>
->>>>>>> e54deaf2
           <Private>True</Private>
           <Paket>True</Paket>
         </Reference>
         <Reference Include="System.Composition.TypedParts">
-<<<<<<< HEAD
-          <HintPath>..\..\..\packages\Microsoft.Composition\lib\portable-net45+win8+wp8+wpa81\System.Composition.TypedParts.dll</HintPath>
-          <Private>True</Private>
-          <Paket>True</Paket>
-        </Reference>
-=======
           <HintPath>..\..\..\packages\net45\Microsoft.Composition\lib\portable-net45+win8+wp8+wpa81\System.Composition.TypedParts.dll</HintPath>
           <Private>True</Private>
           <Paket>True</Paket>
@@ -472,11 +357,6 @@
   <Choose>
     <When Condition="'$(RAZOR4)' == 'True' And $(TargetFrameworkIdentifier) == '.NETFramework' And ($(TargetFrameworkVersion) == 'v4.5' Or $(TargetFrameworkVersion) == 'v4.5.1' Or $(TargetFrameworkVersion) == 'v4.5.2' Or $(TargetFrameworkVersion) == 'v4.5.3' Or $(TargetFrameworkVersion) == 'v4.6')">
       <ItemGroup>
-        <Reference Include="Microsoft.AspNet.Razor">
-          <HintPath>..\..\..\packages\razor4\Microsoft.AspNet.Razor\lib\net45\Microsoft.AspNet.Razor.dll</HintPath>
-          <Private>True</Private>
-          <Paket>True</Paket>
-        </Reference>
         <Reference Include="mscorlib">
           <Paket>True</Paket>
         </Reference>
@@ -725,7 +605,6 @@
         <Reference Include="mscorlib">
           <Paket>True</Paket>
         </Reference>
->>>>>>> e54deaf2
       </ItemGroup>
     </When>
   </Choose>
@@ -736,26 +615,4 @@
       <Paket>True</Paket>
     </Reference>
   </ItemGroup>
-  <Choose>
-    <When Condition="($(TargetFrameworkIdentifier) == 'WindowsPhoneApp') Or ($(TargetFrameworkIdentifier) == '.NETCore') Or ($(TargetFrameworkIdentifier) == '.NETFramework' And ($(TargetFrameworkVersion) == 'v4.5' Or $(TargetFrameworkVersion) == 'v4.5.1' Or $(TargetFrameworkVersion) == 'v4.5.2' Or $(TargetFrameworkVersion) == 'v4.5.3' Or $(TargetFrameworkVersion) == 'v4.6')) Or ($(TargetFrameworkIdentifier) == 'WindowsPhone' And ($(TargetFrameworkVersion) == 'v8.0' Or $(TargetFrameworkVersion) == 'v8.1')) Or ($(TargetFrameworkIdentifier) == 'MonoAndroid') Or ($(TargetFrameworkIdentifier) == 'MonoTouch') Or ($(TargetFrameworkIdentifier) == 'Xamarin.iOS') Or ($(TargetFrameworkIdentifier) == 'Xamarin.Mac') Or ($(TargetFrameworkProfile) == 'Profile7') Or ($(TargetFrameworkProfile) == 'Profile31') Or ($(TargetFrameworkProfile) == 'Profile32') Or ($(TargetFrameworkProfile) == 'Profile44') Or ($(TargetFrameworkProfile) == 'Profile49') Or ($(TargetFrameworkProfile) == 'Profile78') Or ($(TargetFrameworkProfile) == 'Profile84') Or ($(TargetFrameworkProfile) == 'Profile111') Or ($(TargetFrameworkProfile) == 'Profile151') Or ($(TargetFrameworkProfile) == 'Profile157') Or ($(TargetFrameworkProfile) == 'Profile259')">
-      <ItemGroup>
-        <Reference Include="System.Collections.Immutable">
-          <HintPath>..\..\..\packages\System.Collections.Immutable\lib\portable-net45+win8+wp8+wpa81\System.Collections.Immutable.dll</HintPath>
-          <Private>True</Private>
-          <Paket>True</Paket>
-        </Reference>
-      </ItemGroup>
-    </When>
-  </Choose>
-  <Choose>
-    <When Condition="($(TargetFrameworkIdentifier) == '.NETCore') Or ($(TargetFrameworkIdentifier) == '.NETFramework' And ($(TargetFrameworkVersion) == 'v4.5' Or $(TargetFrameworkVersion) == 'v4.5.1' Or $(TargetFrameworkVersion) == 'v4.5.2' Or $(TargetFrameworkVersion) == 'v4.5.3' Or $(TargetFrameworkVersion) == 'v4.6')) Or ($(TargetFrameworkIdentifier) == 'MonoAndroid') Or ($(TargetFrameworkIdentifier) == 'MonoTouch') Or ($(TargetFrameworkIdentifier) == 'Xamarin.iOS') Or ($(TargetFrameworkIdentifier) == 'Xamarin.Mac') Or ($(TargetFrameworkProfile) == 'Profile7') Or ($(TargetFrameworkProfile) == 'Profile44')">
-      <ItemGroup>
-        <Reference Include="System.Reflection.Metadata">
-          <HintPath>..\..\..\packages\System.Reflection.Metadata\lib\portable-net45+win8\System.Reflection.Metadata.dll</HintPath>
-          <Private>True</Private>
-          <Paket>True</Paket>
-        </Reference>
-      </ItemGroup>
-    </When>
-  </Choose>
 </Project>