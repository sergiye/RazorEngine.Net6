﻿<?xml version="1.0" encoding="utf-8"?>
<Project ToolsVersion="4.0" DefaultTargets="Build" xmlns="http://schemas.microsoft.com/developer/msbuild/2003">
  <PropertyGroup>
    <Configuration Condition=" '$(Configuration)' == '' ">Debug</Configuration>
    <Platform Condition=" '$(Platform)' == '' ">Net45</Platform>
    <ProductVersion>8.0.30703</ProductVersion>
    <SchemaVersion>2.0</SchemaVersion>
    <ProjectGuid>{F4F5AB5F-BF81-4C0C-8F2E-68AB02160C4E}</ProjectGuid>
    <OutputType>Library</OutputType>
    <AppDesignerFolder>Properties</AppDesignerFolder>
    <RootNamespace>Test.RazorEngine</RootNamespace>
    <AssemblyName>Test.RazorEngine.Core</AssemblyName>
    <TargetFrameworkVersion>v4.5</TargetFrameworkVersion>
    <TargetFrameworkIdentifier>.NETFramework</TargetFrameworkIdentifier>
    <FileAlignment>512</FileAlignment>
    <TargetFrameworkProfile />
    <SolutionDir Condition="$(SolutionDir) == '' Or $(SolutionDir) == '*Undefined*'">..\..\</SolutionDir>
    <RestorePackages>true</RestorePackages>
  </PropertyGroup>
  <PropertyGroup Condition=" '$(Configuration)|$(Platform)' == 'Debug|Net40' ">
    <DebugSymbols>true</DebugSymbols>
    <DebugType>full</DebugType>
    <Optimize>false</Optimize>
    <NET40>True</NET40>
    <DefineConstants Condition=" '$(OS)' != 'Unix' ">DEBUG;TRACE;NET40</DefineConstants>
    <DefineConstants Condition=" '$(OS)' == 'Unix' ">DEBUG;TRACE;NET40;MONO</DefineConstants>
    <TargetFrameworkVersion>v4.0</TargetFrameworkVersion>
    <OutputPath>bin\Debug\</OutputPath>
    <ErrorReport>prompt</ErrorReport>
    <WarningLevel>4</WarningLevel>
    <Prefer32Bit>false</Prefer32Bit>
  </PropertyGroup>
  <PropertyGroup Condition=" '$(Configuration)|$(Platform)' == 'Release|Net40' ">
    <DebugType>pdbonly</DebugType>
    <Optimize>true</Optimize>
    <NET40>True</NET40>
    <DefineConstants Condition=" '$(OS)' != 'Unix' ">TRACE;NET40</DefineConstants>
    <DefineConstants Condition=" '$(OS)' == 'Unix' ">TRACE;NET40;MONO</DefineConstants>
    <TargetFrameworkVersion>v4.0</TargetFrameworkVersion>
    <OutputPath>$(SolutionDir)/../build/test/net40</OutputPath>
    <ErrorReport>prompt</ErrorReport>
    <WarningLevel>4</WarningLevel>
    <Prefer32Bit>false</Prefer32Bit>
  </PropertyGroup>
  <PropertyGroup Condition=" '$(Configuration)|$(Platform)' == 'Debug|Net45' ">
    <DebugSymbols>true</DebugSymbols>
    <DebugType>full</DebugType>
    <Optimize>false</Optimize>
    <NET45>True</NET45>
    <DefineConstants Condition=" '$(OS)' != 'Unix' ">DEBUG;TRACE;NET45</DefineConstants>
    <DefineConstants Condition=" '$(OS)' == 'Unix' ">DEBUG;TRACE;NET45;MONO</DefineConstants>
    <OutputPath>bin\Debug\</OutputPath>
    <ErrorReport>prompt</ErrorReport>
    <WarningLevel>4</WarningLevel>
    <Prefer32Bit>false</Prefer32Bit>
  </PropertyGroup>
  <PropertyGroup Condition=" '$(Configuration)|$(Platform)' == 'Release|Net45' ">
    <DebugType>pdbonly</DebugType>
    <Optimize>true</Optimize>
    <NET45>True</NET45>
    <DefineConstants Condition=" '$(OS)' != 'Unix' ">TRACE;NET45</DefineConstants>
    <DefineConstants Condition=" '$(OS)' == 'Unix' ">TRACE;NET45;MONO</DefineConstants>
    <OutputPath>$(SolutionDir)/../build/test/net45</OutputPath>
    <ErrorReport>prompt</ErrorReport>
    <WarningLevel>4</WarningLevel>
    <Prefer32Bit>false</Prefer32Bit>
  </PropertyGroup>
  <PropertyGroup Condition=" '$(Configuration)|$(Platform)' == 'Debug|Razor4' ">
    <DebugSymbols>true</DebugSymbols>
    <DebugType>full</DebugType>
    <Optimize>false</Optimize>
    <RAZOR4>True</RAZOR4>
    <DefineConstants Condition=" '$(OS)' != 'Unix' ">DEBUG;TRACE;NET45;RAZOR4</DefineConstants>
    <DefineConstants Condition=" '$(OS)' == 'Unix' ">DEBUG;TRACE;NET45;RAZOR4;MONO</DefineConstants>
    <OutputPath>bin\Debug\</OutputPath>
    <ErrorReport>prompt</ErrorReport>
    <WarningLevel>4</WarningLevel>
    <Prefer32Bit>false</Prefer32Bit>
  </PropertyGroup>
  <PropertyGroup Condition=" '$(Configuration)|$(Platform)' == 'Release|Razor4' ">
    <DebugType>pdbonly</DebugType>
    <Optimize>true</Optimize>
    <RAZOR4>True</RAZOR4>
    <DefineConstants Condition=" '$(OS)' != 'Unix' ">TRACE;NET45;RAZOR4</DefineConstants>
    <DefineConstants Condition=" '$(OS)' == 'Unix' ">TRACE;NET45;RAZOR4;MONO</DefineConstants>
    <OutputPath>$(SolutionDir)/../build/test/razor4</OutputPath>
    <ErrorReport>prompt</ErrorReport>
    <WarningLevel>4</WarningLevel>
    <Prefer32Bit>false</Prefer32Bit>
  </PropertyGroup>
  <PropertyGroup>
    <SignAssembly Condition=" '$(Platform)' != 'Razor4' ">true</SignAssembly>
  </PropertyGroup>
  <PropertyGroup>
    <AssemblyOriginatorKeyFile>RazorEngine.snk</AssemblyOriginatorKeyFile>
  </PropertyGroup>
  <Import Project="$(SolutionDir)\..\packages\Yaaf.AdvancedBuilding\content\build.targets" />
  <ItemGroup>
    <Reference Include="System" />
    <Reference Include="System.Core" />
    <Reference Include="System.Web" />
    <Reference Include="Microsoft.CSharp" />
  </ItemGroup>
  <ItemGroup>
    <Compile Include="ActivatorTestFixture.cs" />
    <Compile Include="CompilerServicesUtilityTestFixture.cs" />
    <Compile Include="RazorEngineCleanupTests.cs" />
    <Compile Include="TestTypes\BaseTypes\AddLanguageInfo.cs" />
    <Compile Include="TestTypes\BaseTypes\NestedBaseClass.cs" />
    <Compile Include="VariousTestsFixture.cs" />
    <Compile Include="ConfigurationTestFixture.cs" />
    <Compile Include="IsolatedRazorEngineServiceTestFixture.cs" />
    <Compile Include="IsolatedTemplateServiceTestFixture.cs" />
    <Compile Include="Issues\Release_3_6_TestFixture.cs" />
    <Compile Include="Properties\AssemblyInfo.cs" />
    <Compile Include="RazorEngineHostTestFixture.cs" />
    <Compile Include="RazorEngineServiceTestFixture.cs" />
    <Compile Include="TemplateBaseTestFixture.cs" />
    <Compile Include="TemplateServiceTestFixture.cs" />
    <Compile Include="TestTypes\Activation\ITextFormatter.cs" />
    <Compile Include="TestTypes\Activation\ReverseTextFormatter.cs" />
    <Compile Include="TestTypes\Activation\UnityTemplateActivator.cs" />
    <Compile Include="TestTypes\Animal.cs" />
    <Compile Include="TestTypes\Activation\CustomTemplateBase.cs" />
    <Compile Include="TestTypes\AnimalViewModel.cs" />
    <Compile Include="TestTypes\BaseTypes\NonGenericTemplateBase.cs" />
    <Compile Include="TestTypes\Employee.cs" />
    <Compile Include="TestTypes\InlineTemplateModel.cs" />
    <Compile Include="Issues\Release_3_0_TestFixture.cs" />
    <Compile Include="TestTypes\ThreadPoolItem.cs" />
    <Compile Include="TestTypes\ValueObject.cs" />
    <Compile Include="TestTypes\Person.cs" />
  </ItemGroup>
  <ItemGroup>
    <None Include="paket.references" />
    <None Include="RazorEngine.snk" />
  </ItemGroup>
  <ItemGroup>
    <Service Include="{82A7F48D-3B50-4B1E-B82E-3ADA8210C358}" />
  </ItemGroup>
  <ItemGroup>
    <ProjectReference Include="..\..\source\RazorEngine.Core\RazorEngine.Core.csproj">
      <Project>{d268f86d-2dab-4329-a75f-3bcf6d5bcdc4}</Project>
      <Name>RazorEngine.Core</Name>
    </ProjectReference>
  </ItemGroup>
  <ItemGroup>
    <None Include="test\TestHelper.dll">
      <CopyToOutputDirectory>Always</CopyToOutputDirectory>
    </None>
  </ItemGroup>
  <Import Project="$(CSharpTargetsPath)" />
  <!-- To modify your build process, add your task inside one of the targets below and uncomment it. 
       Other similar extension points exist, see Microsoft.Common.targets.
  <Target Name="BeforeBuild">
  </Target>
  <Target Name="AfterBuild">
  </Target>
  -->
  <Choose>
    <When Condition="'$(NET40)' == 'True' And $(TargetFrameworkIdentifier) == '.NETFramework' And $(TargetFrameworkVersion) == 'v4.0'">
      <ItemGroup>
        <Reference Include="System.Web.Razor">
          <HintPath>..\..\..\packages\net40\Microsoft.AspNet.Razor\lib\net40\System.Web.Razor.dll</HintPath>
          <Private>True</Private>
          <Paket>True</Paket>
        </Reference>
      </ItemGroup>
    </When>
  </Choose>
  <Choose>
    <When Condition="'$(NET45)' == 'True' And $(TargetFrameworkIdentifier) == '.NETFramework' And ($(TargetFrameworkVersion) == 'v4.5' Or $(TargetFrameworkVersion) == 'v4.5.1' Or $(TargetFrameworkVersion) == 'v4.5.2' Or $(TargetFrameworkVersion) == 'v4.5.3' Or $(TargetFrameworkVersion) == 'v4.6')">
      <ItemGroup>
        <Reference Include="System.Web.Razor">
          <HintPath>..\..\..\packages\net45\Microsoft.AspNet.Razor\lib\net45\System.Web.Razor.dll</HintPath>
          <Private>True</Private>
          <Paket>True</Paket>
        </Reference>
      </ItemGroup>
    </When>
  </Choose>
  <Choose>
    <When Condition="'$(RAZOR4)' == 'True' And $(TargetFrameworkIdentifier) == '.NETFramework' And ($(TargetFrameworkVersion) == 'v4.5' Or $(TargetFrameworkVersion) == 'v4.5.1' Or $(TargetFrameworkVersion) == 'v4.5.2' Or $(TargetFrameworkVersion) == 'v4.5.3' Or $(TargetFrameworkVersion) == 'v4.6')">
      <ItemGroup>
        <Reference Include="Microsoft.AspNet.Razor">
          <HintPath>..\..\..\packages\razor4\Microsoft.AspNet.Razor\lib\net45\Microsoft.AspNet.Razor.dll</HintPath>
          <Private>True</Private>
          <Paket>True</Paket>
        </Reference>
        <Reference Include="mscorlib">
          <Paket>True</Paket>
        </Reference>
      </ItemGroup>
    </When>
  </Choose>
  <Choose>
    <When Condition="'$(RAZOR4)' == 'True' And $(TargetFrameworkIdentifier) == '.NETFramework' And $(TargetFrameworkVersion) == 'v4.6'">
      <ItemGroup>
        <Reference Include="System.IO.FileSystem.Primitives">
          <HintPath>..\..\..\packages\razor4\System.IO.FileSystem.Primitives\lib\net46\System.IO.FileSystem.Primitives.dll</HintPath>
          <Private>True</Private>
          <Paket>True</Paket>
        </Reference>
        <Reference Include="mscorlib">
          <Paket>True</Paket>
        </Reference>
      </ItemGroup>
    </When>
  </Choose>
  <Choose>
    <When Condition="'$(RAZOR4)' == 'True' And $(TargetFrameworkIdentifier) == '.NETFramework' And $(TargetFrameworkVersion) == 'v4.6'">
      <ItemGroup>
        <Reference Include="System.Security.Cryptography.Csp">
          <HintPath>..\..\..\packages\razor4\System.Security.Cryptography.Csp\lib\net46\System.Security.Cryptography.Csp.dll</HintPath>
          <Private>True</Private>
          <Paket>True</Paket>
        </Reference>
        <Reference Include="mscorlib">
          <Paket>True</Paket>
        </Reference>
      </ItemGroup>
    </When>
  </Choose>
  <Choose>
    <When Condition="'$(RAZOR4)' == 'True' And $(TargetFrameworkIdentifier) == '.NETFramework' And $(TargetFrameworkVersion) == 'v4.6'">
      <ItemGroup>
        <Reference Include="System.Security.Cryptography.Primitives">
          <HintPath>..\..\..\packages\razor4\System.Security.Cryptography.Primitives\lib\net46\System.Security.Cryptography.Primitives.dll</HintPath>
          <Private>True</Private>
          <Paket>True</Paket>
        </Reference>
        <Reference Include="mscorlib">
          <Paket>True</Paket>
        </Reference>
      </ItemGroup>
    </When>
  </Choose>
  <Choose>
    <When Condition="($(TargetFrameworkIdentifier) == '.NETCore' And $(TargetFrameworkVersion) == 'v4.5') Or ($(TargetFrameworkIdentifier) == 'MonoAndroid')">
      <ItemGroup>
        <Reference Include="Microsoft.Practices.ServiceLocation">
          <HintPath>..\..\..\packages\test\CommonServiceLocator\lib\portable-net4+sl5+netcore45+wpa81+wp8\Microsoft.Practices.ServiceLocation.dll</HintPath>
          <Private>True</Private>
          <Paket>True</Paket>
        </Reference>
      </ItemGroup>
    </When>
  </Choose>
  <Choose>
    <When Condition="$(TargetFrameworkIdentifier) == '.NETFramework' And $(TargetFrameworkVersion) == 'v3.5'">
      <ItemGroup>
        <Reference Include="Moq">
          <HintPath>..\..\..\packages\test\Moq\lib\net35\Moq.dll</HintPath>
          <Private>True</Private>
          <Paket>True</Paket>
        </Reference>
      </ItemGroup>
    </When>
    <When Condition="$(TargetFrameworkIdentifier) == '.NETFramework' And ($(TargetFrameworkVersion) == 'v4.0' Or $(TargetFrameworkVersion) == 'v4.5' Or $(TargetFrameworkVersion) == 'v4.5.1' Or $(TargetFrameworkVersion) == 'v4.5.2' Or $(TargetFrameworkVersion) == 'v4.5.3' Or $(TargetFrameworkVersion) == 'v4.6')">
      <ItemGroup>
        <Reference Include="Moq">
<<<<<<< HEAD
          <HintPath>..\..\..\packages\Moq\lib\net40\Moq.dll</HintPath>
=======
          <HintPath>..\..\..\packages\test\Moq\lib\net40\Moq.dll</HintPath>
>>>>>>> e54deaf2
          <Private>True</Private>
          <Paket>True</Paket>
        </Reference>
      </ItemGroup>
    </When>
    <When Condition="$(TargetFrameworkIdentifier) == 'Silverlight' And $(TargetFrameworkVersion) == 'v5.0'">
      <ItemGroup>
        <Reference Include="Moq.Silverlight">
<<<<<<< HEAD
          <HintPath>..\..\..\packages\Moq\lib\sl5\Moq.Silverlight.dll</HintPath>
=======
          <HintPath>..\..\..\packages\test\Moq\lib\sl5\Moq.Silverlight.dll</HintPath>
>>>>>>> e54deaf2
          <Private>True</Private>
          <Paket>True</Paket>
        </Reference>
      </ItemGroup>
    </When>
  </Choose>
  <ItemGroup>
    <Reference Include="nunit.framework">
      <HintPath>..\..\..\packages\test\NUnit\lib\nunit.framework.dll</HintPath>
      <Private>True</Private>
      <Paket>True</Paket>
    </Reference>
  </ItemGroup>
  <Choose>
    <When Condition="$(TargetFrameworkIdentifier) == '.NETCore'">
      <ItemGroup>
        <Reference Include="Microsoft.Practices.Unity.RegistrationByConvention">
          <HintPath>..\..\..\packages\test\Unity\lib\win8\Microsoft.Practices.Unity.RegistrationByConvention.dll</HintPath>
          <Private>True</Private>
          <Paket>True</Paket>
        </Reference>
        <Reference Include="Microsoft.Practices.Unity">
          <HintPath>..\..\..\packages\test\Unity\lib\win8\Microsoft.Practices.Unity.dll</HintPath>
          <Private>True</Private>
          <Paket>True</Paket>
        </Reference>
      </ItemGroup>
    </When>
    <When Condition="$(TargetFrameworkIdentifier) == '.NETFramework' And ($(TargetFrameworkVersion) == 'v4.5' Or $(TargetFrameworkVersion) == 'v4.5.1' Or $(TargetFrameworkVersion) == 'v4.5.2' Or $(TargetFrameworkVersion) == 'v4.5.3' Or $(TargetFrameworkVersion) == 'v4.6')">
      <ItemGroup>
        <Reference Include="Microsoft.Practices.Unity.Configuration">
<<<<<<< HEAD
          <HintPath>..\..\..\packages\Unity\lib\net45\Microsoft.Practices.Unity.Configuration.dll</HintPath>
=======
          <HintPath>..\..\..\packages\test\Unity\lib\net45\Microsoft.Practices.Unity.Configuration.dll</HintPath>
>>>>>>> e54deaf2
          <Private>True</Private>
          <Paket>True</Paket>
        </Reference>
        <Reference Include="Microsoft.Practices.Unity.RegistrationByConvention">
<<<<<<< HEAD
          <HintPath>..\..\..\packages\Unity\lib\net45\Microsoft.Practices.Unity.RegistrationByConvention.dll</HintPath>
=======
          <HintPath>..\..\..\packages\test\Unity\lib\net45\Microsoft.Practices.Unity.RegistrationByConvention.dll</HintPath>
>>>>>>> e54deaf2
          <Private>True</Private>
          <Paket>True</Paket>
        </Reference>
        <Reference Include="Microsoft.Practices.Unity">
<<<<<<< HEAD
          <HintPath>..\..\..\packages\Unity\lib\net45\Microsoft.Practices.Unity.dll</HintPath>
=======
          <HintPath>..\..\..\packages\test\Unity\lib\net45\Microsoft.Practices.Unity.dll</HintPath>
>>>>>>> e54deaf2
          <Private>True</Private>
          <Paket>True</Paket>
        </Reference>
      </ItemGroup>
    </When>
    <When Condition="$(TargetFrameworkIdentifier) == 'WindowsPhone' And ($(TargetFrameworkVersion) == 'v8.0' Or $(TargetFrameworkVersion) == 'v8.1')">
      <ItemGroup>
        <Reference Include="Microsoft.Practices.Unity.RegistrationByConvention">
<<<<<<< HEAD
          <HintPath>..\..\..\packages\Unity\lib\wp80\Microsoft.Practices.Unity.RegistrationByConvention.dll</HintPath>
=======
          <HintPath>..\..\..\packages\test\Unity\lib\wp80\Microsoft.Practices.Unity.RegistrationByConvention.dll</HintPath>
>>>>>>> e54deaf2
          <Private>True</Private>
          <Paket>True</Paket>
        </Reference>
        <Reference Include="Microsoft.Practices.Unity">
<<<<<<< HEAD
          <HintPath>..\..\..\packages\Unity\lib\wp80\Microsoft.Practices.Unity.dll</HintPath>
=======
          <HintPath>..\..\..\packages\test\Unity\lib\wp80\Microsoft.Practices.Unity.dll</HintPath>
>>>>>>> e54deaf2
          <Private>True</Private>
          <Paket>True</Paket>
        </Reference>
      </ItemGroup>
    </When>
    <When Condition="($(TargetFrameworkIdentifier) == 'MonoAndroid') Or ($(TargetFrameworkIdentifier) == 'MonoTouch') Or ($(TargetFrameworkIdentifier) == 'Xamarin.iOS') Or ($(TargetFrameworkIdentifier) == 'Xamarin.Mac') Or ($(TargetFrameworkProfile) == 'Profile7') Or ($(TargetFrameworkProfile) == 'Profile31') Or ($(TargetFrameworkProfile) == 'Profile44') Or ($(TargetFrameworkProfile) == 'Profile49') Or ($(TargetFrameworkProfile) == 'Profile78')">
      <ItemGroup>
        <Reference Include="Microsoft.Practices.Unity">
          <HintPath>..\..\..\packages\test\Unity\lib\portable-net45+wp80+win8+MonoAndroid10+MonoTouch10\Microsoft.Practices.Unity.dll</HintPath>
          <Private>True</Private>
          <Paket>True</Paket>
        </Reference>
      </ItemGroup>
    </When>
  </Choose>
</Project><|MERGE_RESOLUTION|>--- conflicted
+++ resolved
@@ -21,7 +21,6 @@
     <DebugSymbols>true</DebugSymbols>
     <DebugType>full</DebugType>
     <Optimize>false</Optimize>
-    <NET40>True</NET40>
     <DefineConstants Condition=" '$(OS)' != 'Unix' ">DEBUG;TRACE;NET40</DefineConstants>
     <DefineConstants Condition=" '$(OS)' == 'Unix' ">DEBUG;TRACE;NET40;MONO</DefineConstants>
     <TargetFrameworkVersion>v4.0</TargetFrameworkVersion>
@@ -33,7 +32,6 @@
   <PropertyGroup Condition=" '$(Configuration)|$(Platform)' == 'Release|Net40' ">
     <DebugType>pdbonly</DebugType>
     <Optimize>true</Optimize>
-    <NET40>True</NET40>
     <DefineConstants Condition=" '$(OS)' != 'Unix' ">TRACE;NET40</DefineConstants>
     <DefineConstants Condition=" '$(OS)' == 'Unix' ">TRACE;NET40;MONO</DefineConstants>
     <TargetFrameworkVersion>v4.0</TargetFrameworkVersion>
@@ -46,7 +44,6 @@
     <DebugSymbols>true</DebugSymbols>
     <DebugType>full</DebugType>
     <Optimize>false</Optimize>
-    <NET45>True</NET45>
     <DefineConstants Condition=" '$(OS)' != 'Unix' ">DEBUG;TRACE;NET45</DefineConstants>
     <DefineConstants Condition=" '$(OS)' == 'Unix' ">DEBUG;TRACE;NET45;MONO</DefineConstants>
     <OutputPath>bin\Debug\</OutputPath>
@@ -57,7 +54,6 @@
   <PropertyGroup Condition=" '$(Configuration)|$(Platform)' == 'Release|Net45' ">
     <DebugType>pdbonly</DebugType>
     <Optimize>true</Optimize>
-    <NET45>True</NET45>
     <DefineConstants Condition=" '$(OS)' != 'Unix' ">TRACE;NET45</DefineConstants>
     <DefineConstants Condition=" '$(OS)' == 'Unix' ">TRACE;NET45;MONO</DefineConstants>
     <OutputPath>$(SolutionDir)/../build/test/net45</OutputPath>
@@ -69,7 +65,6 @@
     <DebugSymbols>true</DebugSymbols>
     <DebugType>full</DebugType>
     <Optimize>false</Optimize>
-    <RAZOR4>True</RAZOR4>
     <DefineConstants Condition=" '$(OS)' != 'Unix' ">DEBUG;TRACE;NET45;RAZOR4</DefineConstants>
     <DefineConstants Condition=" '$(OS)' == 'Unix' ">DEBUG;TRACE;NET45;RAZOR4;MONO</DefineConstants>
     <OutputPath>bin\Debug\</OutputPath>
@@ -80,7 +75,6 @@
   <PropertyGroup Condition=" '$(Configuration)|$(Platform)' == 'Release|Razor4' ">
     <DebugType>pdbonly</DebugType>
     <Optimize>true</Optimize>
-    <RAZOR4>True</RAZOR4>
     <DefineConstants Condition=" '$(OS)' != 'Unix' ">TRACE;NET45;RAZOR4</DefineConstants>
     <DefineConstants Condition=" '$(OS)' == 'Unix' ">TRACE;NET45;RAZOR4;MONO</DefineConstants>
     <OutputPath>$(SolutionDir)/../build/test/razor4</OutputPath>
@@ -101,6 +95,35 @@
     <Reference Include="System.Web" />
     <Reference Include="Microsoft.CSharp" />
   </ItemGroup>
+  <Choose>
+    <When Condition=" '$(Platform)' == 'Razor4' ">
+      <ItemGroup>
+        <Reference Include="Microsoft.AspNet.Razor">
+          <HintPath>..\..\..\packages\.nuget\Microsoft.AspNet.Razor.4.0.0-beta6\lib\net45\Microsoft.AspNet.Razor.dll</HintPath>
+          <Private>True</Private>
+          <Paket>False</Paket>
+        </Reference>
+      </ItemGroup>
+    </When>
+    <When Condition="$(TargetFrameworkIdentifier) == '.NETFramework' And ($(TargetFrameworkVersion) == 'v4.0')">
+      <ItemGroup>
+        <Reference Include="System.Web.Razor">
+          <HintPath>..\..\..\packages\.nuget\Microsoft.AspNet.Razor.2.0.30506.0\lib\net40\System.Web.Razor.dll</HintPath>
+          <Private>True</Private>
+          <Paket>False</Paket>
+        </Reference>
+      </ItemGroup>
+    </When>
+    <When Condition="($(TargetFrameworkIdentifier) == '.NETFramework' And ($(TargetFrameworkVersion) == 'v4.5' Or $(TargetFrameworkVersion) == 'v4.5.1' Or $(TargetFrameworkVersion) == 'v4.5.2' Or $(TargetFrameworkVersion) == 'v4.5.3')) Or ($(TargetFrameworkIdentifier) == 'MonoAndroid') Or ($(TargetFrameworkIdentifier) == 'MonoTouch')">
+      <ItemGroup>
+        <Reference Include="System.Web.Razor">
+          <HintPath>..\..\..\packages\Microsoft.AspNet.Razor\lib\net45\System.Web.Razor.dll</HintPath>
+          <Private>True</Private>
+          <Paket>False</Paket>
+        </Reference>
+      </ItemGroup>
+    </When>
+  </Choose>
   <ItemGroup>
     <Compile Include="ActivatorTestFixture.cs" />
     <Compile Include="CompilerServicesUtilityTestFixture.cs" />
@@ -158,35 +181,8 @@
   </Target>
   -->
   <Choose>
-    <When Condition="'$(NET40)' == 'True' And $(TargetFrameworkIdentifier) == '.NETFramework' And $(TargetFrameworkVersion) == 'v4.0'">
-      <ItemGroup>
-        <Reference Include="System.Web.Razor">
-          <HintPath>..\..\..\packages\net40\Microsoft.AspNet.Razor\lib\net40\System.Web.Razor.dll</HintPath>
-          <Private>True</Private>
-          <Paket>True</Paket>
-        </Reference>
-      </ItemGroup>
-    </When>
-  </Choose>
-  <Choose>
-    <When Condition="'$(NET45)' == 'True' And $(TargetFrameworkIdentifier) == '.NETFramework' And ($(TargetFrameworkVersion) == 'v4.5' Or $(TargetFrameworkVersion) == 'v4.5.1' Or $(TargetFrameworkVersion) == 'v4.5.2' Or $(TargetFrameworkVersion) == 'v4.5.3' Or $(TargetFrameworkVersion) == 'v4.6')">
-      <ItemGroup>
-        <Reference Include="System.Web.Razor">
-          <HintPath>..\..\..\packages\net45\Microsoft.AspNet.Razor\lib\net45\System.Web.Razor.dll</HintPath>
-          <Private>True</Private>
-          <Paket>True</Paket>
-        </Reference>
-      </ItemGroup>
-    </When>
-  </Choose>
-  <Choose>
     <When Condition="'$(RAZOR4)' == 'True' And $(TargetFrameworkIdentifier) == '.NETFramework' And ($(TargetFrameworkVersion) == 'v4.5' Or $(TargetFrameworkVersion) == 'v4.5.1' Or $(TargetFrameworkVersion) == 'v4.5.2' Or $(TargetFrameworkVersion) == 'v4.5.3' Or $(TargetFrameworkVersion) == 'v4.6')">
       <ItemGroup>
-        <Reference Include="Microsoft.AspNet.Razor">
-          <HintPath>..\..\..\packages\razor4\Microsoft.AspNet.Razor\lib\net45\Microsoft.AspNet.Razor.dll</HintPath>
-          <Private>True</Private>
-          <Paket>True</Paket>
-        </Reference>
         <Reference Include="mscorlib">
           <Paket>True</Paket>
         </Reference>
@@ -259,11 +255,7 @@
     <When Condition="$(TargetFrameworkIdentifier) == '.NETFramework' And ($(TargetFrameworkVersion) == 'v4.0' Or $(TargetFrameworkVersion) == 'v4.5' Or $(TargetFrameworkVersion) == 'v4.5.1' Or $(TargetFrameworkVersion) == 'v4.5.2' Or $(TargetFrameworkVersion) == 'v4.5.3' Or $(TargetFrameworkVersion) == 'v4.6')">
       <ItemGroup>
         <Reference Include="Moq">
-<<<<<<< HEAD
-          <HintPath>..\..\..\packages\Moq\lib\net40\Moq.dll</HintPath>
-=======
           <HintPath>..\..\..\packages\test\Moq\lib\net40\Moq.dll</HintPath>
->>>>>>> e54deaf2
           <Private>True</Private>
           <Paket>True</Paket>
         </Reference>
@@ -272,11 +264,7 @@
     <When Condition="$(TargetFrameworkIdentifier) == 'Silverlight' And $(TargetFrameworkVersion) == 'v5.0'">
       <ItemGroup>
         <Reference Include="Moq.Silverlight">
-<<<<<<< HEAD
-          <HintPath>..\..\..\packages\Moq\lib\sl5\Moq.Silverlight.dll</HintPath>
-=======
           <HintPath>..\..\..\packages\test\Moq\lib\sl5\Moq.Silverlight.dll</HintPath>
->>>>>>> e54deaf2
           <Private>True</Private>
           <Paket>True</Paket>
         </Reference>
@@ -308,29 +296,17 @@
     <When Condition="$(TargetFrameworkIdentifier) == '.NETFramework' And ($(TargetFrameworkVersion) == 'v4.5' Or $(TargetFrameworkVersion) == 'v4.5.1' Or $(TargetFrameworkVersion) == 'v4.5.2' Or $(TargetFrameworkVersion) == 'v4.5.3' Or $(TargetFrameworkVersion) == 'v4.6')">
       <ItemGroup>
         <Reference Include="Microsoft.Practices.Unity.Configuration">
-<<<<<<< HEAD
-          <HintPath>..\..\..\packages\Unity\lib\net45\Microsoft.Practices.Unity.Configuration.dll</HintPath>
-=======
           <HintPath>..\..\..\packages\test\Unity\lib\net45\Microsoft.Practices.Unity.Configuration.dll</HintPath>
->>>>>>> e54deaf2
           <Private>True</Private>
           <Paket>True</Paket>
         </Reference>
         <Reference Include="Microsoft.Practices.Unity.RegistrationByConvention">
-<<<<<<< HEAD
-          <HintPath>..\..\..\packages\Unity\lib\net45\Microsoft.Practices.Unity.RegistrationByConvention.dll</HintPath>
-=======
           <HintPath>..\..\..\packages\test\Unity\lib\net45\Microsoft.Practices.Unity.RegistrationByConvention.dll</HintPath>
->>>>>>> e54deaf2
           <Private>True</Private>
           <Paket>True</Paket>
         </Reference>
         <Reference Include="Microsoft.Practices.Unity">
-<<<<<<< HEAD
-          <HintPath>..\..\..\packages\Unity\lib\net45\Microsoft.Practices.Unity.dll</HintPath>
-=======
           <HintPath>..\..\..\packages\test\Unity\lib\net45\Microsoft.Practices.Unity.dll</HintPath>
->>>>>>> e54deaf2
           <Private>True</Private>
           <Paket>True</Paket>
         </Reference>
@@ -339,20 +315,12 @@
     <When Condition="$(TargetFrameworkIdentifier) == 'WindowsPhone' And ($(TargetFrameworkVersion) == 'v8.0' Or $(TargetFrameworkVersion) == 'v8.1')">
       <ItemGroup>
         <Reference Include="Microsoft.Practices.Unity.RegistrationByConvention">
-<<<<<<< HEAD
-          <HintPath>..\..\..\packages\Unity\lib\wp80\Microsoft.Practices.Unity.RegistrationByConvention.dll</HintPath>
-=======
           <HintPath>..\..\..\packages\test\Unity\lib\wp80\Microsoft.Practices.Unity.RegistrationByConvention.dll</HintPath>
->>>>>>> e54deaf2
           <Private>True</Private>
           <Paket>True</Paket>
         </Reference>
         <Reference Include="Microsoft.Practices.Unity">
-<<<<<<< HEAD
-          <HintPath>..\..\..\packages\Unity\lib\wp80\Microsoft.Practices.Unity.dll</HintPath>
-=======
           <HintPath>..\..\..\packages\test\Unity\lib\wp80\Microsoft.Practices.Unity.dll</HintPath>
->>>>>>> e54deaf2
           <Private>True</Private>
           <Paket>True</Paket>
         </Reference>
